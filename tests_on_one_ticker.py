<<<<<<< HEAD

=======
# tests_on_one_ticker.py
>>>>>>> adc945f9
import pandas as pd
import numpy as np
import seaborn as sns
from sklearn.pipeline import Pipeline
from sklearn.preprocessing import StandardScaler, RobustScaler
from sklearn.model_selection import TimeSeriesSplit
from sklearn.metrics import mean_squared_error, r2_score
from sklearn.svm import SVR
from sklearn.ensemble import RandomForestRegressor, GradientBoostingRegressor
from xgboost import XGBRegressor
from lightgbm import LGBMRegressor
import yfinance as yf
import pandas_ta as ta
import os
from sklearn.base import BaseEstimator, TransformerMixin
from pandas_datareader import data as pdr
import datetime

from Data_Cleaning_Pipelines import create_stock_data_pipeline, create_data_cleaning_pipeline
from Feature_Selection_and_Optimization import analyze_feature_importance, evaluate_feature_sets, validate_feature_consistency
from Full_Pipeline_With_Data import full_pipeline_for_single_stock
from Models_Creation_and_Training import train_and_validate_models
from Ensembles import ensemble_pipeline
from Logging_and_Validation import log_data_stats, verify_prediction_scale

import logging

# Set up logging
logging.basicConfig(
    level=logging.INFO,
    format='%(asctime)s - %(name)s - %(levelname)s - %(message)s',
    handlers=[
        logging.FileHandler(f"stock_pipeline_{datetime.datetime.now().strftime('%Y%m%d')}.log"),
        logging.StreamHandler()
    ]
)
logger = logging.getLogger("stock_pipeline")

# ===============================================================================
### Create data directories if they don't exist
# ===============================================================================
os.makedirs('results', exist_ok=True)
# Get current date in YYYYMMDD format
current_date = datetime.datetime.now().strftime("%Y%m%d")
# Create date folder inside results
date_folder = f'results/{current_date}'
os.makedirs(date_folder, exist_ok=True)

<<<<<<< HEAD

# ===============================================================================
# LSTM Support Functions
# ===============================================================================
def train_lstm_model(X_train, y_train, X_val, y_val, params):
    """
    Train an LSTM model with specified parameters

    Parameters:
    - X_train, y_train: Training data
    - X_val, y_val: Validation data
    - params: Dictionary with LSTM parameters (epochs, batch_size, units, etc.)

    Returns:
    - model: Trained LSTM model
    - mse: Mean squared error on validation data
    - rmse: Root mean squared error on validation data
    - y_pred: Predictions on validation data
    """
    try:
        from tensorflow.keras.models import Sequential
        from tensorflow.keras.layers import LSTM, Dense
        from tensorflow.keras.optimizers import Adam

        # Get parameters with defaults
        epochs = params.get('epochs', 100)
        batch_size = params.get('batch_size', 32)
        units = params.get('units', 50)
        learning_rate = params.get('learning_rate', 0.01)

        # Reshape data for LSTM [samples, time steps, features]
        features_count = X_train.shape[1]
        X_train_reshaped = X_train.reshape(-1, 1, features_count)
        X_val_reshaped = X_val.reshape(-1, 1, features_count)

        # Create and compile model
        model = Sequential([
            LSTM(units, activation='relu', input_shape=(1, features_count)),
            Dense(1)
        ])
        model.compile(optimizer=Adam(learning_rate=learning_rate), loss='mse')

        # Train model
        history = model.fit(
            X_train_reshaped, y_train,
            epochs=epochs,
            batch_size=batch_size,
            validation_data=(X_val_reshaped, y_val),
            verbose=0
        )

        # Predict and evaluate
        y_pred = model.predict(X_val_reshaped)
        y_pred = y_pred.flatten()  # Flatten to match y_val shape
        mse = mean_squared_error(y_val, y_pred)
        rmse = np.sqrt(mse)

        return model, mse, rmse, y_pred
=======
full_pipeline_for_single_stock(logger, date_folder, current_date, 'OPK', "2013-01-01", "2024-01-01")

# # ===============================================================================
# # LSTM Support Functions
# # ===============================================================================
# def train_lstm_model(X_train, y_train, X_val, y_val, params):
#     """
#     Train an LSTM model with specified parameters

#     Parameters:
#     - X_train, y_train: Training data
#     - X_val, y_val: Validation data
#     - params: Dictionary with LSTM parameters (epochs, batch_size, units, etc.)

#     Returns:
#     - model: Trained LSTM model
#     - mse: Mean squared error on validation data
#     - rmse: Root mean squared error on validation data
#     - y_pred: Predictions on validation data
#     """
#     try:
#         from tensorflow.keras.models import Sequential
#         from tensorflow.keras.layers import LSTM, Dense
#         from tensorflow.keras.optimizers import Adam

#         # Get parameters with defaults
#         epochs = params.get('epochs', 100)
#         batch_size = params.get('batch_size', 32)
#         units = params.get('units', 50)
#         learning_rate = params.get('learning_rate', 0.01)

#         # Reshape data for LSTM [samples, time steps, features]
#         features_count = X_train.shape[1]
#         X_train_reshaped = X_train.reshape(-1, 1, features_count)
#         X_val_reshaped = X_val.reshape(-1, 1, features_count)

#         # Create and compile model
#         model = Sequential([
#             LSTM(units, activation='relu', input_shape=(1, features_count)),
#             Dense(1)
#         ])
#         model.compile(optimizer=Adam(learning_rate=learning_rate), loss='mse')

#         # Train model
#         history = model.fit(
#             X_train_reshaped, y_train,
#             epochs=epochs,
#             batch_size=batch_size,
#             validation_data=(X_val_reshaped, y_val),
#             verbose=0
#         )

#         # Predict and evaluate
#         y_pred = model.predict(X_val_reshaped)
#         y_pred = y_pred.flatten()  # Flatten to match y_val shape
#         mse = mean_squared_error(y_val, y_pred)
#         rmse = np.sqrt(mse)

#         return model, mse, rmse, y_pred
>>>>>>> adc945f9
    
#     except ImportError:
#         print("TensorFlow/Keras not available. LSTM model will be skipped.")
#         return None, float('inf'), float('inf'), np.zeros_like(y_val)
       

<<<<<<< HEAD
"""# Train LSTM model using time series cross-validation with manual parameter search.
## Used in train_and_validate_models() function to handle LSTM model seperatly!!
"""
def train_lstm_model_with_cv(X_train_val_scaled, Y_train_val, tscv):
    """
    Train LSTM model using time series cross-validation with manual parameter search.

    Parameters:
    - X_train_val_scaled: Scaled features for training/validation
    - Y_train_val: Target variable for training/validation
    - tscv: Time series cross-validation splitter

    Returns:
    - Dictionary containing training results
    """
    try:
        best_mse_scores = []
        best_rmse_scores = []
        best_params = []
        best_model = None
        best_score = float('inf')
        best_model_prediction = None
        Y_val_best = None

        # Define LSTM parameter grid
        lstm_param_grid = [
            {'epochs': 50, 'batch_size': 32, 'units': 50, 'learning_rate': 0.01},
            {'epochs': 100, 'batch_size': 32, 'units': 50, 'learning_rate': 0.01},
            {'epochs': 50, 'batch_size': 64, 'units': 50, 'learning_rate': 0.01},
            {'epochs': 50, 'batch_size': 32, 'units': 100, 'learning_rate': 0.01}
        ]

        for fold, (train_idx, val_idx) in enumerate(tscv.split(X_train_val_scaled)):
            print(f"\nTraining on fold {fold + 1} for LSTM...")

            # Split the data
            X_train, X_val = X_train_val_scaled[train_idx], X_train_val_scaled[val_idx]
            #Y_train, Y_val = Y_train_val.iloc[train_idx], Y_train_val.iloc[val_idx]
            Y_train, Y_val = Y_train_val[train_idx], Y_train_val[val_idx]

            # Perform a manual grid search across LSTM parameters
            fold_best_mse = float('inf')
            fold_best_params = None
            fold_best_model = None
            fold_best_preds = None

            print(f"Performing manual grid search for LSTM on fold {fold + 1}...")

            for params in lstm_param_grid:
                try:
                    # Train LSTM model with current parameters
                    model, mse, rmse, y_pred = train_lstm_model(X_train, Y_train, X_val, Y_val, params)

                    print(f"Parameters: {params}, MSE: {mse:.4f}")

                    if mse < fold_best_mse:
                        fold_best_mse = mse
                        fold_best_params = params
                        fold_best_model = model
                        fold_best_preds = y_pred

                except Exception as e:
                    print(f"Error training LSTM with params {params}: {e}")
                    continue

            # If we found a working model
            if fold_best_model is not None:
                # Calculate RMSE
                fold_best_rmse = np.sqrt(fold_best_mse)

                # Save results
                best_mse_scores.append(fold_best_mse)
                best_rmse_scores.append(fold_best_rmse)
                best_params.append(fold_best_params)

                print(f"Best parameters found for fold {fold + 1}: {fold_best_params}")
                print(f"End of Fold {fold + 1} - MSE: {fold_best_mse:.4f}, RMSE: {fold_best_rmse:.4f}")

                # Update best model overall if this fold's model is better
                if fold_best_mse < best_score:
                    best_score = fold_best_mse
                    best_model = fold_best_model
                    best_model_prediction = fold_best_preds
                    Y_val_best = Y_val

        # Return results dictionary
        return {
            'best_mse_scores': best_mse_scores,
            'best_rmse_scores': best_rmse_scores,
            'best_params': best_params,
            'best_model': best_model,
            'best_model_prediction': best_model_prediction,
            'Y_val_best': Y_val_best
        }
    
    except Exception as e:
        print(f"Error in LSTM training: {e}")
        return {
            'best_mse_scores': [],
            'best_rmse_scores': [],
            'best_params': [],
            'best_model': None,
            'best_model_prediction': None,
            'Y_val_best': None
        }
    


def create_models():
    try:
        models = {
            'SVR': (SVR(), {
                'kernel': ['rbf', 'linear'],
                'C': [0.1, 1, 10],
                'epsilon': [0.01, 0.1]
            }),
            'XGBoost': (XGBRegressor(random_state=42), {
                    'n_estimators': [100, 200],
                    'max_depth': [3, 5, 7],
                    'learning_rate': [0.01, 0.1]
            }),
            'LightGBM': (LGBMRegressor(random_state=42, verbose=-1), {
                    'n_estimators': [100, 200],
                    'max_depth': [3, 5, 7],
                    'learning_rate': [0.01, 0.1],
                    'force_row_wise': [True]
            }),
            'RandomForest': (RandomForestRegressor(random_state=42), {
                    'n_estimators': [100, 200],
                    'max_depth': [3, 5, 7],
                    'min_samples_split': [2, 5, 10]
            }),
            'GradientBoosting': (GradientBoostingRegressor(random_state=42), {
                    'n_estimators': [100, 200],
                    'max_depth': [3, 5, 7],
                    'learning_rate': [0.01, 0.1]
            }),
            'LSTM': (None, {})
        }
        return models
    except Exception as e:
        print(f"Error creating models: {e}")
        return {}


 # Create all models, split the data - 5 folds, choose best params then train and vlidate each model, save performance results and params
# def train_and_validate_models(X_train_val, Y_train_val):
#   # Scale the features
#   scaler = StandardScaler()                                                      # Add scaling, the features are scaled to have zero mean and unit variance
#   X_train_val_scaled = scaler.fit_transform(X_train_val)

#   # Add target scaling
#   target_scaler = StandardScaler()
#   Y_train_val_scaled = target_scaler.fit_transform(Y_train_val.values.reshape(-1, 1)).flatten()
  
#   # Save the scaler for later use
#   # This is important for inverse transformation
#   global shared_target_scaler
#   shared_target_scaler = target_scaler


#   tscv = TimeSeriesSplit(n_splits=5)                                              # time series cross-validation with 5 folds, to ensure temporal order (sequence of events in time)
#   models = create_models()
#   results = {}

#   for model_name, (model, params_grid) in models.items():                         # iterate each model
#     print(f"Training {model_name}")

#     # reshape the data for LSTM model
#     if model_name == 'LSTM':
#       results[model_name] = train_lstm_model_with_cv(X_train_val_scaled, Y_train_val_scaled, tscv)
#       continue

#     # Add timeout or max iterations for SVR
#     if model_name == 'SVR':
#       model.set_params(max_iter=1000)  # Limit iterations

#     best_mse_scores = []                                                               # lists to store scores and parameters for the models
#     best_rmse_scores = []
#     best_params = []
#     best_score = float('inf')
#     best_model = None
#     best_model_prediction = None
#     Y_val_best = None

#     for fold, (train_idx, val_idx) in enumerate(tscv.split(X_train_val_scaled)):  # each fold: split the scaled data to train and val (using the tcsv indices)
#       print(f"\nTraining on fold {fold + 1} for {model_name}...")
#       # Split the data
#       X_train, X_val = X_train_val_scaled[train_idx], X_train_val_scaled[val_idx]
#       #Y_train, Y_val = Y_train_val_scaled.iloc[train_idx], Y_train_val_scaled.iloc[val_idx]
#       Y_train, Y_val = Y_train_val_scaled[train_idx], Y_train_val_scaled[val_idx]


#       # Find the best params for the current model
#       print(f"Performing GridSearchCV for {model_name} on fold {fold + 1}...")

#       # Reduce the number of CV splits for SVR to speed up
#       cv_splits = 2 if model_name == 'SVR' else 3

#     #   grid_search = GridSearchCV(estimator=model, param_grid=params_grid, scoring='neg_mean_squared_error', cv=cv_splits, n_jobs=-1, verbose=1) # performs search over set of parameters
#       from sklearn.model_selection import GridSearchCV
#       grid_search = GridSearchCV(
#          estimator=model,
#          param_grid=params_grid,
#          scoring='neg_mean_squared_error',
#          cv=cv_splits,
#          n_jobs=-1,
#          verbose=1
#         )

#       try:
#         grid_search.fit(X_train, Y_train)                                         # train the model for every combination of parameters on each training set of the fold
#         print(f"Best parameters found for fold {fold + 1}: {grid_search.best_params_}")

#         # Save the best params
#         best_params.append(grid_search.best_params_)

#         # Train the best model
#         best_model_fold = grid_search.best_estimator_                             # the model that performs the best on the last search

#         # Validate using the model
#         print("Starting validation: ")
#         Y_pred = best_model_fold.predict(X_val)                                   # use the best model after traind and validate

#         # Calculate performance for this fold
#         mse = mean_squared_error(Y_val, Y_pred)
#         rmse = np.sqrt(mse)

#         # Save
#         best_mse_scores.append(mse)
#         best_rmse_scores.append(rmse)

#         print(f"End of Fold {fold + 1} - MSE: {mse:.4f}, RMSE: {rmse:.4f}")

#         # Update best model if this fold's model is better
#         if mse < best_score:
#           best_score = mse
#           best_model = best_model_fold
#           best_model_prediction = Y_pred
#           Y_val_best= Y_val


#       except Exception as e:
#                 print(f"Error in {model_name} training: {e}")
#                 continue

#     results[model_name] = {                                                       # save the best model for each model type, the results and the parameters
#         'best_mse_scores': best_mse_scores,
#         'best_rmse_scores': best_rmse_scores,
#         'best_params': best_params,
#         'best_model': best_model,
#         'best_model_prediction': best_model_prediction,
#         'Y_val_best' : Y_val_best
#     }

#   return results   

# ===============================================================================
# Ensamble
# ===============================================================================
# Linearly Weighted Ensemble
# def linearly_weighted_ensemble(models_results, X_test):
#     """
#     Create a linearly weighted ensemble prediction across different model types.

#     Parameters:
#     - models_results: Dictionary containing model results
#     - X_test: Test data to make predictions on (DataFrame or NumPy array)

#     Returns:
#     - Final ensemble prediction
#     """
#     # Convert DataFrame to NumPy array if necessary
#     scaler = StandardScaler()
#     X_test = scaler.fit_transform(X_test)
#     if hasattr(X_test, 'values'):
#         X_test = X_test.values

#     mae_values = []
#     model_predictions = []

#     # Calculate Mean Absolute Error (MAE) for each model
#     for model_name, result in models_results.items():
#         mae_value = np.mean(np.abs(result['best_model_prediction'] - result['Y_val_best']))
#         mae_values.append(mae_value)

#         # Prepare predictions based on model type
#         if model_name.strip() == 'LSTM':
#             # Reshape for LSTM
#             X_test_lstm = prepare_lstm_data(X_test, time_steps=1)
#             model_pred = result['best_model'].predict(X_test_lstm)
#         else:
#             # For other models
#             model_pred = result['best_model'].predict(X_test)

#         # Ensure 1D prediction
#         model_predictions.append(model_pred.reshape(-1))

#     # Calculate inverse MAE weights
#     weights = [mae_value ** -1 for mae_value in mae_values]
#     weights = np.array(weights) / np.sum(weights)

#     # Compute the final ensemble prediction
#     final_prediction = np.zeros(X_test.shape[0], dtype=np.float64)

#     # Apply weighted predictions
#     for pred, weight in zip(model_predictions, weights):
#         final_prediction += weight * pred
    
#     # Inverse transform to get back to original scale
#     final_prediction = shared_target_scaler.inverse_transform(final_prediction.reshape(-1, 1)).flatten()

#     return final_prediction

# ############### CHECK IF WE NEED THIS FOR SURE AND CANNOT USE SOMETHING ELSE #################
# ### USED IN THE ENSEMBLE
# def prepare_lstm_data(X, time_steps=1, features=None):
#     """
#     Prepare data for LSTM by reshaping it to fit the expected 3D shape.

#     Parameters:
#     - X: Input data, can be 1D, 2D, or already 3D.
#     - time_steps: Number of time steps in the sequence. Default is 1 for non-time series data.
#     - features: Number of features per time step. If None, it will be inferred from the data.

#     Returns:
#     - Reshaped data with shape (samples, time_steps, features)
#     """
#     # Convert DataFrame to NumPy array if necessary
#     if hasattr(X, 'values'):
#         X = X.values

#     if len(X.shape) == 1:
#         if features is None:
#             features = 1  # Assuming single feature if not specified
#         X = X.reshape(-1, time_steps, features)
#     elif len(X.shape) == 2:
#         samples, cols = X.shape
#         if features is None:
#             features = cols  # All columns are considered as features if not specified
#         if cols % time_steps != 0:
#             raise ValueError(f"Number of columns ({cols}) must be evenly divisible by time_steps ({time_steps})")
#         X = X.reshape(samples, cols // features, features)
#     else:
#         raise ValueError(f"Input data must be 1D or 2D. Got {len(X.shape)}D data.")

#     return X

# # Equal Weights Ensemble
# def equal_weighted_ensemble(models_results, X_test):
#     """
#     Calculate an equal weighted ensemble prediction.

#     Parameters:
#     - models_results: Dictionary containing model results
#     - X_test: Test data to make predictions on (DataFrame or NumPy array)

#     Returns:
#     - Final ensemble prediction
#     """
#     # Convert DataFrame to NumPy array if necessary
#     if isinstance(X_test, pd.DataFrame) or isinstance(X_test, pd.Series):
#         X_test = X_test.values

#     scaler = StandardScaler()
#     X_test = scaler.fit_transform(X_test)

#     model_predictions = []

#     # Prepare predictions based on model type
#     for model_name, result in models_results.items():
#         if 'best_model' in result:
#             if model_name.strip() == 'LSTM':
#                 # Reshape for LSTM
#                 X_test_lstm = prepare_lstm_data(X_test, time_steps=1)
#                 model_pred = result['best_model'].predict(X_test_lstm)
#             else:
#                 # For other models
#                 model_pred = result['best_model'].predict(X_test)

#             # Ensure 1D prediction
#             model_predictions.append(model_pred.reshape(-1))

#     if not model_predictions:
#         raise ValueError("No predictions available for ensemble methods")

#     # Calculate weight (equal for all models)
#     weight = 1.0 / len(model_predictions)

#     # Compute the final ensemble prediction
#     final_prediction = np.zeros(X_test.shape[0], dtype=np.float64)

#     # Apply weighted predictions
#     for pred in model_predictions:
#         final_prediction += weight * pred
    
#     # Inverse transform to get back to original scale
#     final_prediction = shared_target_scaler.inverse_transform(final_prediction.reshape(-1, 1)).flatten()

#     return final_prediction

# # Gradient Boosting Decision Tree Ensemble
# def gbdt_ensemble(models_results, X_train, X_test, Y_train_val):
#     """
#     Use GBDT to predict based on the predictions of base models.

#     :param models_results: Dictionary containing model results, with 'best_model' key for each model.
#     :param X_train: Training data features to generate meta-features for training GBDT.
#     :param X_test: Test data features for final prediction.
#     :param Y_train_val: Training labels for fitting the GBDT model.
#     :return: GBDT ensemble prediction for test data.
#     """
#     scaler = StandardScaler()

#     # Scale the data
#     X_train_scaled = scaler.fit_transform(X_train)
#     X_test_scaled = scaler.transform(X_test)  # Use transform here, not fit_transform

#     # Generate meta-features for training GBDT
#     train_meta_features = []
#     test_meta_features = []

#     for model_name, result in models_results.items():
#         model = result['best_model']
#         if model_name.strip() == 'LSTM':
#             X_train_lstm = prepare_lstm_data(X_train_scaled, time_steps=1)
#             X_test_lstm = prepare_lstm_data(X_test_scaled, time_steps=1)
#             train_pred = model.predict(X_train_lstm)
#             test_pred = model.predict(X_test_lstm)
#         else:
#             train_pred = model.predict(X_train_scaled)
#             test_pred = model.predict(X_test_scaled)

#         train_meta_features.append(train_pred.reshape(-1))
#         test_meta_features.append(test_pred.reshape(-1))

#     # Stack predictions as meta-features
#     X_train_meta = np.column_stack(train_meta_features)
#     X_test_meta = np.column_stack(test_meta_features)

#     # Ensure consistency in number of samples
#     if X_train_meta.shape[0] != Y_train_val.shape[0]:
#         raise ValueError(f"Shape mismatch: X_train_meta {X_train_meta.shape[0]} vs Y_train_val {Y_train_val.shape[0]}")

#     # Train GBDT on meta-features
#     gb_model = GradientBoostingRegressor(
#         n_estimators=200,
#         learning_rate=0.05,
#         max_depth=5,
#         min_samples_split=10,
#         min_samples_leaf=5,
#         subsample=0.8,
#         random_state=42
#     )
#     gb_model.fit(X_train_meta, Y_train_val)

#     # Predict on test meta-features
#     final_prediction = gb_model.predict(X_test_meta)

#     # Inverse transform to get back to original scale
#     final_prediction = shared_target_scaler.inverse_transform(final_prediction.reshape(-1, 1)).flatten()

#     return final_prediction

# # ===============================================================================
# # Three Ensambles Pipeline
# # ===============================================================================
# def ensemble_pipeline(models_results, X_train, X_test, Y_train, Y_test):
#     """
#     Pipeline to apply and compare different ensemble methods.

#     :param models_results: Dictionary containing model results
#     :param X_train: Training features
#     :param X_test: Testing features
#     :param Y_train: Training labels
#     :param Y_test: Testing labels
#     :return: Dictionary with ensemble results
#     """
#     ensemble_methods = {
#         'linearly_weighted': linearly_weighted_ensemble,
#         'equal_weighted': equal_weighted_ensemble,
#         'gbdt': lambda results, x_test: gbdt_ensemble(results, X_train, x_test, Y_train)
#     }

#     results = {}

#     for method_name, method in ensemble_methods.items():
#         # Note: 'gbdt' method requires X_train and Y_train, others do not
#         if method_name == 'gbdt':
#             final_prediction = method(models_results, X_test)
#         else:
#             final_prediction = method(models_results, X_test)

#         # Calculate performance metrics against unscaled targets
#         # The predictions are already inverse transformed in the ensemble methods
#         mse = mean_squared_error(Y_test, final_prediction)
#         rmse = np.sqrt(mse)
#         r2 = r2_score(Y_test, final_prediction)

#         results[method_name] = {
#             'prediction': final_prediction,
#             'mse': mse,
#             'rmse': rmse,
#             'r2': r2
#         }

#     for method_name, metrics in results.items():
#         print(f"\n{method_name} Results:")
#         print(f"  RMSE: {metrics['rmse']:.6f}")
#         print(f"  MSE: {metrics['mse']:.6f}")
#         print(f"  R2: {metrics['r2']:.6f}")

#     # Find the best performing method based on RMSE
#     best_method = min(results.items(), key=lambda x: x[1]['rmse'])[0]
#     print(f"\nBest Ensemble Method: {best_method}")
#     print(f"Performance of {best_method}:")
#     print(f"  MSE: {results[best_method]['mse']}")
#     print(f"  RMSE: {results[best_method]['rmse']}")
#     print(f"  R2: {results[best_method]['r2']}")

#     return results

# ===============================================================================
# Full Pipeline For Single Stock
# ===============================================================================
def full_pipeline_for_single_stock(ticker_symbol, start_date, end_date, risk_free_rate = 0.02):
  # run first pipeline, fetch data
  from Data_Cleaning_Pipelines import create_stock_data_pipeline, create_data_cleaning_pipeline
  pipeline = create_stock_data_pipeline(ticker_symbol, start_date, end_date, risk_free_rate)
  data = pipeline.fit_transform(pd.DataFrame())
  data.to_csv(f'{date_folder}/{ticker_symbol}_data.csv')

  # run seconed pipeline, clean and proecess
  pipeline_clean = create_data_cleaning_pipeline()
  data_clean = pipeline_clean.fit_transform(data)

#   data_clean.to_csv(f'{ticker_symbol}_clean_data.csv')
  data_clean.to_csv(f'{date_folder}/{ticker_symbol}_clean_data.csv')

  # Split the data to train and test, create train and val the models
  X = data_clean.drop(columns=['Transaction_Sharpe'])
  Y = data_clean['Transaction_Sharpe']
  train_size = 0.8
  split_idx = int(len(data_clean)*train_size)

  X_train_val = X.iloc[:split_idx]
  Y_train_val = Y.iloc[:split_idx]
  X_test = X.iloc[split_idx:]
  Y_test = Y.iloc[split_idx:]

  """"""

  # TODO -> NEW PART: OPTIMIZATION: FEATURE SELECTION!!
  from Feature_Selection_and_Optimization import analyze_feature_importance, evaluate_feature_sets
  # Analyze feature importance
  importance_df = analyze_feature_importance(X_train_val, Y_train_val)
  print("Feature Importance:")
  print(importance_df.head(10))
  
  # Evaluate different feature sets
  results = evaluate_feature_sets(X_train_val, Y_train_val, X_test, Y_test)
  print("\nFeature Selection Method Comparison:")
  print(results[['Method', 'Num_Features', 'MSE', 'RMSE', 'R2']])

  # Select best feature set based on results
  best_method = results.loc[results['RMSE'].idxmin(), 'Method']
  best_features = results.loc[results['RMSE'].idxmin(), 'Features']
  print(f"\nBest feature set: {best_method} with {len(best_features)} features")

  # Use these features for model training
  X_train_val_selected = X_train_val[best_features]
  X_test_selected = X_test[best_features]

  from Models_Creation_and_Training import train_and_validate_models

  # Train models using the selected features
  results = train_and_validate_models(X_train_val_selected, Y_train_val)

  from Ensembles import ensemble_pipeline

  # Ensamble -> Three ensambles pipeline (Linearly Weighted, Equal Weights, GBDT)
  # Run the pipeline
  ensemble_results = ensemble_pipeline(results, X_train_val_selected, X_test_selected, Y_train_val, Y_test)

  # Convert dictionary to DataFrame and save to CSV
  df = pd.DataFrame.from_dict(ensemble_results, orient='index')
  df.index.name = 'Method Name'  # Set the index name
  ###df.to_csv(f'{ticker_symbol}_results.csv')
  df.to_csv(f'{date_folder}/{ticker_symbol}_results.csv')

  #print(f"Results saved to '{ticker_symbol}_results.csv'")

  best_method = min(ensemble_results.items(), key=lambda x: x[1]['rmse'])[0]
  best_prediction = ensemble_results[best_method]['prediction']

  results_df = pd.DataFrame({
    'Ticker' : ticker_symbol,
    'Close' : X_test.Close,
    'Buy': X_test.Buy,
    'Sell': X_test.Sell,
    'Actual_Sharpe': Y_test,
    'Best_Prediction': best_prediction
    })

  ##results_df.to_csv(f'{ticker_symbol}_ensamble_prediction_results.csv')
  results_df.to_csv(f'{date_folder}/{ticker_symbol}_ensamble_prediction_results.csv')


full_pipeline_for_single_stock('OPK', "2013-01-01", "2024-01-01")
=======
# """# Train LSTM model using time series cross-validation with manual parameter search.
# ## Used in train_and_validate_models() function to handle LSTM model seperatly!!
# """
# def train_lstm_model_with_cv(X_train_val_scaled, Y_train_val, tscv):
#     """
#     Train LSTM model using time series cross-validation with manual parameter search.

#     Parameters:
#     - X_train_val_scaled: Scaled features for training/validation
#     - Y_train_val: Target variable for training/validation
#     - tscv: Time series cross-validation splitter

#     Returns:
#     - Dictionary containing training results
#     """
#     try:
#         best_mse_scores = []
#         best_rmse_scores = []
#         best_params = []
#         best_model = None
#         best_score = float('inf')
#         best_model_prediction = None
#         Y_val_best = None

#         # Define LSTM parameter grid
#         lstm_param_grid = [
#             {'epochs': 50, 'batch_size': 32, 'units': 50, 'learning_rate': 0.01},
#             {'epochs': 100, 'batch_size': 32, 'units': 50, 'learning_rate': 0.01},
#             {'epochs': 50, 'batch_size': 64, 'units': 50, 'learning_rate': 0.01},
#             {'epochs': 50, 'batch_size': 32, 'units': 100, 'learning_rate': 0.01}
#         ]

#         for fold, (train_idx, val_idx) in enumerate(tscv.split(X_train_val_scaled)):
#             print(f"\nTraining on fold {fold + 1} for LSTM...")

#             # Split the data
#             X_train, X_val = X_train_val_scaled[train_idx], X_train_val_scaled[val_idx]
#             #Y_train, Y_val = Y_train_val.iloc[train_idx], Y_train_val.iloc[val_idx]
#             Y_train, Y_val = Y_train_val[train_idx], Y_train_val[val_idx]

#             # Perform a manual grid search across LSTM parameters
#             fold_best_mse = float('inf')
#             fold_best_params = None
#             fold_best_model = None
#             fold_best_preds = None

#             print(f"Performing manual grid search for LSTM on fold {fold + 1}...")

#             for params in lstm_param_grid:
#                 try:
#                     # Train LSTM model with current parameters
#                     model, mse, rmse, y_pred = train_lstm_model(X_train, Y_train, X_val, Y_val, params)

#                     print(f"Parameters: {params}, MSE: {mse:.4f}")

#                     if mse < fold_best_mse:
#                         fold_best_mse = mse
#                         fold_best_params = params
#                         fold_best_model = model
#                         fold_best_preds = y_pred

#                 except Exception as e:
#                     print(f"Error training LSTM with params {params}: {e}")
#                     continue

#             # If we found a working model
#             if fold_best_model is not None:
#                 # Calculate RMSE
#                 fold_best_rmse = np.sqrt(fold_best_mse)

#                 # Save results
#                 best_mse_scores.append(fold_best_mse)
#                 best_rmse_scores.append(fold_best_rmse)
#                 best_params.append(fold_best_params)

#                 print(f"Best parameters found for fold {fold + 1}: {fold_best_params}")
#                 print(f"End of Fold {fold + 1} - MSE: {fold_best_mse:.4f}, RMSE: {fold_best_rmse:.4f}")

#                 # Update best model overall if this fold's model is better
#                 if fold_best_mse < best_score:
#                     best_score = fold_best_mse
#                     best_model = fold_best_model
#                     best_model_prediction = fold_best_preds
#                     Y_val_best = Y_val

#         # Return results dictionary
#         return {
#             'best_mse_scores': best_mse_scores,
#             'best_rmse_scores': best_rmse_scores,
#             'best_params': best_params,
#             'best_model': best_model,
#             'best_model_prediction': best_model_prediction,
#             'Y_val_best': Y_val_best
#         }
    
#     except Exception as e:
#         print(f"Error in LSTM training: {e}")
#         return {
#             'best_mse_scores': [],
#             'best_rmse_scores': [],
#             'best_params': [],
#             'best_model': None,
#             'best_model_prediction': None,
#             'Y_val_best': None
#         }

# def create_models():
#     try:
#         models = {
#             'SVR': (SVR(), {
#                 'kernel': ['rbf', 'linear'],
#                 'C': [0.1, 1, 10],
#                 'epsilon': [0.01, 0.1]
#             }),
#             'XGBoost': (XGBRegressor(random_state=42), {
#                     'n_estimators': [100, 200],
#                     'max_depth': [3, 5, 7],
#                     'learning_rate': [0.01, 0.1]
#             }),
#             'LightGBM': (LGBMRegressor(random_state=42, verbose=-1), {
#                     'n_estimators': [100, 200],
#                     'max_depth': [3, 5, 7],
#                     'learning_rate': [0.01, 0.1],
#                     'force_row_wise': [True]
#             }),
#             'RandomForest': (RandomForestRegressor(random_state=42), {
#                     'n_estimators': [100, 200],
#                     'max_depth': [3, 5, 7],
#                     'min_samples_split': [2, 5, 10]
#             }),
#             'GradientBoosting': (GradientBoostingRegressor(random_state=42), {
#                     'n_estimators': [100, 200],
#                     'max_depth': [3, 5, 7],
#                     'learning_rate': [0.01, 0.1]
#             }),
#             'LSTM': (None, {})
#         }
#         return models
#     except Exception as e:
#         print(f"Error creating models: {e}")
#         return {}


#  # Create all models, split the data - 5 folds, choose best params then train and vlidate each model, save performance results and params
# # def train_and_validate_models(X_train_val, Y_train_val):
# #   # Scale the features
# #   scaler = StandardScaler()                                                      # Add scaling, the features are scaled to have zero mean and unit variance
# #   X_train_val_scaled = scaler.fit_transform(X_train_val)

# #   # Add target scaling
# #   target_scaler = StandardScaler()
# #   Y_train_val_scaled = target_scaler.fit_transform(Y_train_val.values.reshape(-1, 1)).flatten()
  
# #   # Save the scaler for later use
# #   # This is important for inverse transformation
# #   global shared_target_scaler
# #   shared_target_scaler = target_scaler


# #   tscv = TimeSeriesSplit(n_splits=5)                                              # time series cross-validation with 5 folds, to ensure temporal order (sequence of events in time)
# #   models = create_models()
# #   results = {}

# #   for model_name, (model, params_grid) in models.items():                         # iterate each model
# #     print(f"Training {model_name}")

# #     # reshape the data for LSTM model
# #     if model_name == 'LSTM':
# #       results[model_name] = train_lstm_model_with_cv(X_train_val_scaled, Y_train_val_scaled, tscv)
# #       continue

# #     # Add timeout or max iterations for SVR
# #     if model_name == 'SVR':
# #       model.set_params(max_iter=1000)  # Limit iterations

# #     best_mse_scores = []                                                               # lists to store scores and parameters for the models
# #     best_rmse_scores = []
# #     best_params = []
# #     best_score = float('inf')
# #     best_model = None
# #     best_model_prediction = None
# #     Y_val_best = None

# #     for fold, (train_idx, val_idx) in enumerate(tscv.split(X_train_val_scaled)):  # each fold: split the scaled data to train and val (using the tcsv indices)
# #       print(f"\nTraining on fold {fold + 1} for {model_name}...")
# #       # Split the data
# #       X_train, X_val = X_train_val_scaled[train_idx], X_train_val_scaled[val_idx]
# #       #Y_train, Y_val = Y_train_val_scaled.iloc[train_idx], Y_train_val_scaled.iloc[val_idx]
# #       Y_train, Y_val = Y_train_val_scaled[train_idx], Y_train_val_scaled[val_idx]


# #       # Find the best params for the current model
# #       print(f"Performing GridSearchCV for {model_name} on fold {fold + 1}...")

# #       # Reduce the number of CV splits for SVR to speed up
# #       cv_splits = 2 if model_name == 'SVR' else 3

# #     #   grid_search = GridSearchCV(estimator=model, param_grid=params_grid, scoring='neg_mean_squared_error', cv=cv_splits, n_jobs=-1, verbose=1) # performs search over set of parameters
# #       from sklearn.model_selection import GridSearchCV
# #       grid_search = GridSearchCV(
# #          estimator=model,
# #          param_grid=params_grid,
# #          scoring='neg_mean_squared_error',
# #          cv=cv_splits,
# #          n_jobs=-1,
# #          verbose=1
# #         )

# #       try:
# #         grid_search.fit(X_train, Y_train)                                         # train the model for every combination of parameters on each training set of the fold
# #         print(f"Best parameters found for fold {fold + 1}: {grid_search.best_params_}")

# #         # Save the best params
# #         best_params.append(grid_search.best_params_)

# #         # Train the best model
# #         best_model_fold = grid_search.best_estimator_                             # the model that performs the best on the last search

# #         # Validate using the model
# #         print("Starting validation: ")
# #         Y_pred = best_model_fold.predict(X_val)                                   # use the best model after traind and validate

# #         # Calculate performance for this fold
# #         mse = mean_squared_error(Y_val, Y_pred)
# #         rmse = np.sqrt(mse)

# #         # Save
# #         best_mse_scores.append(mse)
# #         best_rmse_scores.append(rmse)

# #         print(f"End of Fold {fold + 1} - MSE: {mse:.4f}, RMSE: {rmse:.4f}")

# #         # Update best model if this fold's model is better
# #         if mse < best_score:
# #           best_score = mse
# #           best_model = best_model_fold
# #           best_model_prediction = Y_pred
# #           Y_val_best= Y_val


# #       except Exception as e:
# #                 print(f"Error in {model_name} training: {e}")
# #                 continue

# #     results[model_name] = {                                                       # save the best model for each model type, the results and the parameters
# #         'best_mse_scores': best_mse_scores,
# #         'best_rmse_scores': best_rmse_scores,
# #         'best_params': best_params,
# #         'best_model': best_model,
# #         'best_model_prediction': best_model_prediction,
# #         'Y_val_best' : Y_val_best
# #     }

# #   return results   

# # ===============================================================================
# # Ensamble
# # ===============================================================================
# # Linearly Weighted Ensemble
# # def linearly_weighted_ensemble(models_results, X_test):
# #     """
# #     Create a linearly weighted ensemble prediction across different model types.

# #     Parameters:
# #     - models_results: Dictionary containing model results
# #     - X_test: Test data to make predictions on (DataFrame or NumPy array)

# #     Returns:
# #     - Final ensemble prediction
# #     """
# #     # Convert DataFrame to NumPy array if necessary
# #     scaler = StandardScaler()
# #     X_test = scaler.fit_transform(X_test)
# #     if hasattr(X_test, 'values'):
# #         X_test = X_test.values

# #     mae_values = []
# #     model_predictions = []

# #     # Calculate Mean Absolute Error (MAE) for each model
# #     for model_name, result in models_results.items():
# #         mae_value = np.mean(np.abs(result['best_model_prediction'] - result['Y_val_best']))
# #         mae_values.append(mae_value)

# #         # Prepare predictions based on model type
# #         if model_name.strip() == 'LSTM':
# #             # Reshape for LSTM
# #             X_test_lstm = prepare_lstm_data(X_test, time_steps=1)
# #             model_pred = result['best_model'].predict(X_test_lstm)
# #         else:
# #             # For other models
# #             model_pred = result['best_model'].predict(X_test)

# #         # Ensure 1D prediction
# #         model_predictions.append(model_pred.reshape(-1))

# #     # Calculate inverse MAE weights
# #     weights = [mae_value ** -1 for mae_value in mae_values]
# #     weights = np.array(weights) / np.sum(weights)

# #     # Compute the final ensemble prediction
# #     final_prediction = np.zeros(X_test.shape[0], dtype=np.float64)

# #     # Apply weighted predictions
# #     for pred, weight in zip(model_predictions, weights):
# #         final_prediction += weight * pred
    
# #     # Inverse transform to get back to original scale
# #     final_prediction = shared_target_scaler.inverse_transform(final_prediction.reshape(-1, 1)).flatten()

# #     return final_prediction

# # ############### CHECK IF WE NEED THIS FOR SURE AND CANNOT USE SOMETHING ELSE #################
# # ### USED IN THE ENSEMBLE
# # def prepare_lstm_data(X, time_steps=1, features=None):
# #     """
# #     Prepare data for LSTM by reshaping it to fit the expected 3D shape.

# #     Parameters:
# #     - X: Input data, can be 1D, 2D, or already 3D.
# #     - time_steps: Number of time steps in the sequence. Default is 1 for non-time series data.
# #     - features: Number of features per time step. If None, it will be inferred from the data.

# #     Returns:
# #     - Reshaped data with shape (samples, time_steps, features)
# #     """
# #     # Convert DataFrame to NumPy array if necessary
# #     if hasattr(X, 'values'):
# #         X = X.values

# #     if len(X.shape) == 1:
# #         if features is None:
# #             features = 1  # Assuming single feature if not specified
# #         X = X.reshape(-1, time_steps, features)
# #     elif len(X.shape) == 2:
# #         samples, cols = X.shape
# #         if features is None:
# #             features = cols  # All columns are considered as features if not specified
# #         if cols % time_steps != 0:
# #             raise ValueError(f"Number of columns ({cols}) must be evenly divisible by time_steps ({time_steps})")
# #         X = X.reshape(samples, cols // features, features)
# #     else:
# #         raise ValueError(f"Input data must be 1D or 2D. Got {len(X.shape)}D data.")

# #     return X

# # # Equal Weights Ensemble
# # def equal_weighted_ensemble(models_results, X_test):
# #     """
# #     Calculate an equal weighted ensemble prediction.

# #     Parameters:
# #     - models_results: Dictionary containing model results
# #     - X_test: Test data to make predictions on (DataFrame or NumPy array)

# #     Returns:
# #     - Final ensemble prediction
# #     """
# #     # Convert DataFrame to NumPy array if necessary
# #     if isinstance(X_test, pd.DataFrame) or isinstance(X_test, pd.Series):
# #         X_test = X_test.values

# #     scaler = StandardScaler()
# #     X_test = scaler.fit_transform(X_test)

# #     model_predictions = []

# #     # Prepare predictions based on model type
# #     for model_name, result in models_results.items():
# #         if 'best_model' in result:
# #             if model_name.strip() == 'LSTM':
# #                 # Reshape for LSTM
# #                 X_test_lstm = prepare_lstm_data(X_test, time_steps=1)
# #                 model_pred = result['best_model'].predict(X_test_lstm)
# #             else:
# #                 # For other models
# #                 model_pred = result['best_model'].predict(X_test)

# #             # Ensure 1D prediction
# #             model_predictions.append(model_pred.reshape(-1))

# #     if not model_predictions:
# #         raise ValueError("No predictions available for ensemble methods")

# #     # Calculate weight (equal for all models)
# #     weight = 1.0 / len(model_predictions)

# #     # Compute the final ensemble prediction
# #     final_prediction = np.zeros(X_test.shape[0], dtype=np.float64)

# #     # Apply weighted predictions
# #     for pred in model_predictions:
# #         final_prediction += weight * pred
    
# #     # Inverse transform to get back to original scale
# #     final_prediction = shared_target_scaler.inverse_transform(final_prediction.reshape(-1, 1)).flatten()

# #     return final_prediction

# # # Gradient Boosting Decision Tree Ensemble
# # def gbdt_ensemble(models_results, X_train, X_test, Y_train_val):
# #     """
# #     Use GBDT to predict based on the predictions of base models.

# #     :param models_results: Dictionary containing model results, with 'best_model' key for each model.
# #     :param X_train: Training data features to generate meta-features for training GBDT.
# #     :param X_test: Test data features for final prediction.
# #     :param Y_train_val: Training labels for fitting the GBDT model.
# #     :return: GBDT ensemble prediction for test data.
# #     """
# #     scaler = StandardScaler()

# #     # Scale the data
# #     X_train_scaled = scaler.fit_transform(X_train)
# #     X_test_scaled = scaler.transform(X_test)  # Use transform here, not fit_transform

# #     # Generate meta-features for training GBDT
# #     train_meta_features = []
# #     test_meta_features = []

# #     for model_name, result in models_results.items():
# #         model = result['best_model']
# #         if model_name.strip() == 'LSTM':
# #             X_train_lstm = prepare_lstm_data(X_train_scaled, time_steps=1)
# #             X_test_lstm = prepare_lstm_data(X_test_scaled, time_steps=1)
# #             train_pred = model.predict(X_train_lstm)
# #             test_pred = model.predict(X_test_lstm)
# #         else:
# #             train_pred = model.predict(X_train_scaled)
# #             test_pred = model.predict(X_test_scaled)

# #         train_meta_features.append(train_pred.reshape(-1))
# #         test_meta_features.append(test_pred.reshape(-1))

# #     # Stack predictions as meta-features
# #     X_train_meta = np.column_stack(train_meta_features)
# #     X_test_meta = np.column_stack(test_meta_features)

# #     # Ensure consistency in number of samples
# #     if X_train_meta.shape[0] != Y_train_val.shape[0]:
# #         raise ValueError(f"Shape mismatch: X_train_meta {X_train_meta.shape[0]} vs Y_train_val {Y_train_val.shape[0]}")

# #     # Train GBDT on meta-features
# #     gb_model = GradientBoostingRegressor(
# #         n_estimators=200,
# #         learning_rate=0.05,
# #         max_depth=5,
# #         min_samples_split=10,
# #         min_samples_leaf=5,
# #         subsample=0.8,
# #         random_state=42
# #     )
# #     gb_model.fit(X_train_meta, Y_train_val)

# #     # Predict on test meta-features
# #     final_prediction = gb_model.predict(X_test_meta)

# #     # Inverse transform to get back to original scale
# #     final_prediction = shared_target_scaler.inverse_transform(final_prediction.reshape(-1, 1)).flatten()

# #     return final_prediction

# # # ===============================================================================
# # # Three Ensambles Pipeline
# # # ===============================================================================
# # def ensemble_pipeline(models_results, X_train, X_test, Y_train, Y_test):
# #     """
# #     Pipeline to apply and compare different ensemble methods.

# #     :param models_results: Dictionary containing model results
# #     :param X_train: Training features
# #     :param X_test: Testing features
# #     :param Y_train: Training labels
# #     :param Y_test: Testing labels
# #     :return: Dictionary with ensemble results
# #     """
# #     ensemble_methods = {
# #         'linearly_weighted': linearly_weighted_ensemble,
# #         'equal_weighted': equal_weighted_ensemble,
# #         'gbdt': lambda results, x_test: gbdt_ensemble(results, X_train, x_test, Y_train)
# #     }

# #     results = {}

# #     for method_name, method in ensemble_methods.items():
# #         # Note: 'gbdt' method requires X_train and Y_train, others do not
# #         if method_name == 'gbdt':
# #             final_prediction = method(models_results, X_test)
# #         else:
# #             final_prediction = method(models_results, X_test)

# #         # Calculate performance metrics against unscaled targets
# #         # The predictions are already inverse transformed in the ensemble methods
# #         mse = mean_squared_error(Y_test, final_prediction)
# #         rmse = np.sqrt(mse)
# #         r2 = r2_score(Y_test, final_prediction)

# #         results[method_name] = {
# #             'prediction': final_prediction,
# #             'mse': mse,
# #             'rmse': rmse,
# #             'r2': r2
# #         }

# #     for method_name, metrics in results.items():
# #         print(f"\n{method_name} Results:")
# #         print(f"  RMSE: {metrics['rmse']:.6f}")
# #         print(f"  MSE: {metrics['mse']:.6f}")
# #         print(f"  R2: {metrics['r2']:.6f}")

# #     # Find the best performing method based on RMSE
# #     best_method = min(results.items(), key=lambda x: x[1]['rmse'])[0]
# #     print(f"\nBest Ensemble Method: {best_method}")
# #     print(f"Performance of {best_method}:")
# #     print(f"  MSE: {results[best_method]['mse']}")
# #     print(f"  RMSE: {results[best_method]['rmse']}")
# #     print(f"  R2: {results[best_method]['r2']}")

# #     return results

# # ===============================================================================
# # Full Pipeline For Single Stock
# # ===============================================================================
# def full_pipeline_for_single_stock1(ticker_symbol, start_date, end_date, risk_free_rate = 0.02):
#     print(f"\n{'='*50}")
#     print(f"STARTING PIPELINE FOR TICKER {ticker_symbol}")
#     print(f"{'='*50}")

#     # Run first pipeline, fetch data
#     print(f"\n{'-'*30}\nFetching and processing data for {ticker_symbol}\n{'-'*30}")
#     pipeline = create_stock_data_pipeline(ticker_symbol, start_date, end_date, risk_free_rate)
#     data = pipeline.fit_transform(pd.DataFrame())
#     log_data_stats(data, f"{ticker_symbol} raw data", log_head=True)
#     data.to_csv(f'{date_folder}/{ticker_symbol}_data.csv')

#     # Run second pipeline, clean and process
#     print(f"\n{'-'*30}\nCleaning data for {ticker_symbol}\n{'-'*30}")
#     pipeline_clean = create_data_cleaning_pipeline()
#     data_clean = pipeline_clean.fit_transform(data)
#     log_data_stats(data_clean, f"{ticker_symbol} cleaned data", log_head=True)

#     #   data_clean.to_csv(f'{ticker_symbol}_clean_data.csv')
#     data_clean.to_csv(f'{date_folder}/{ticker_symbol}_clean_data.csv')

#     # Split the data to train and test, create train and val the models
#     print(f"\n{'-'*30}\nSplitting data for {ticker_symbol}\n{'-'*30}")
#     X = data_clean.drop(columns=['Transaction_Sharpe'])
#     Y = data_clean['Transaction_Sharpe']
#     train_size = 0.8
#     split_idx = int(len(data_clean)*train_size)

#     X_train_val = X.iloc[:split_idx]
#     Y_train_val = Y.iloc[:split_idx]
#     X_test = X.iloc[split_idx:]
#     Y_test = Y.iloc[split_idx:]

#     log_data_stats(X_train_val, f"{ticker_symbol} X_train_val", include_stats=False)
#     log_data_stats(Y_train_val, f"{ticker_symbol} Y_train_val", include_stats=True, log_head=False)
#     log_data_stats(X_test, f"{ticker_symbol} X_test", include_stats=False)
#     log_data_stats(Y_test, f"{ticker_symbol} Y_test", include_stats=True, log_head=False)

#     # Feature selection
#     print(f"\n{'-'*30}\nPerforming feature selection for {ticker_symbol}\n{'-'*30}")
#     importance_df = analyze_feature_importance(X_train_val, Y_train_val)
#     print("Feature Importance:")
#     print(importance_df.head(10))

#     # Evaluate different feature sets
#     feature_results = evaluate_feature_sets(X_train_val, Y_train_val, X_test, Y_test)
#     print("\nFeature Selection Method Comparison:")
#     print(feature_results['average_results'][['Feature_Method', 'Num_Features', 'RMSE', 'R2']])

#     # Select best feature set based on results
#     best_method = feature_results['best_method']
#     best_features = feature_results['best_features']
#     print(f"\nBest feature set: {best_method} with {len(best_features)} features")
#     print(f"Selected features: {best_features[:10]}{'...' if len(best_features) > 10 else ''}")

#     # Use these features for model training
#     X_train_val_selected = X_train_val[best_features]
#     X_test_selected = X_test[best_features]

#     # Validate feature consistency
#     print(f"\n{'-'*30}\nValidating feature consistency\n{'-'*30}")
#     validate_feature_consistency(X_train_val, X_train_val_selected, best_features)
#     validate_feature_consistency(X_test, X_test_selected, best_features)

#     log_data_stats(X_train_val_selected, f"{ticker_symbol} X_train_val_selected", include_stats=False)
#     log_data_stats(X_test_selected, f"{ticker_symbol} X_test_selected", include_stats=False)

#     # Model training
#     print(f"\n{'-'*30}\nTraining models for {ticker_symbol}\n{'-'*30}")
#     train_results = train_and_validate_models(X_train_val_selected, Y_train_val)
#     model_results = train_results['model_results']
#     target_scaler = train_results['target_scaler']
#     feature_scaler = train_results['feature_scaler']

#     # Ensemble prediction
#     ensemble_results = ensemble_pipeline(model_results, X_train_val_selected, X_test_selected, Y_train_val, Y_test, target_scaler, feature_scaler)

#     # Convert dictionary to DataFrame and save to CSV
#     df = pd.DataFrame.from_dict(ensemble_results, orient='index')
#     df.index.name = 'Method Name'  # Set the index name
#     ###df.to_csv(f'{ticker_symbol}_results.csv')
#     print(f"\n{'-'*30}\nSaving results for {ticker_symbol}\n{'-'*30}")
#     df.to_csv(f'{date_folder}/{ticker_symbol}_results.csv')

#     #print(f"Results saved to '{ticker_symbol}_results.csv'")

#     best_method = min(ensemble_results.items(), key=lambda x: x[1]['rmse'])[0]
#     best_prediction = ensemble_results[best_method]['prediction']

#     results_df = pd.DataFrame({
#         'Ticker' : ticker_symbol,
#         'Close' : X_test.Close,
#         'Buy': X_test.Buy,
#         'Sell': X_test.Sell,
#         'Actual_Sharpe': Y_test,
#         'Best_Prediction': best_prediction
#         })
#     log_data_stats(results_df, f"{ticker_symbol} final results", log_head=True)

#     ##results_df.to_csv(f'{ticker_symbol}_ensamble_prediction_results.csv')
#     results_df.to_csv(f'{date_folder}/{ticker_symbol}_ensemble_prediction_results.csv')
#     # Verify final prediction scale
#     verify_prediction_scale(Y_test, best_prediction, f"{ticker_symbol} best ensemble method")

#     print(f"\n{'='*50}")
#     print(f"COMPLETED PIPELINE FOR TICKER {ticker_symbol}")
#     print(f"{'='*50}")
        
# # full_pipeline_for_single_stock('OPK', "2013-01-01", "2024-01-01")
>>>>>>> adc945f9

<|MERGE_RESOLUTION|>--- conflicted
+++ resolved
@@ -1,8 +1,4 @@
-<<<<<<< HEAD
-
-=======
 # tests_on_one_ticker.py
->>>>>>> adc945f9
 import pandas as pd
 import numpy as np
 import seaborn as sns
@@ -51,66 +47,6 @@
 date_folder = f'results/{current_date}'
 os.makedirs(date_folder, exist_ok=True)
 
-<<<<<<< HEAD
-
-# ===============================================================================
-# LSTM Support Functions
-# ===============================================================================
-def train_lstm_model(X_train, y_train, X_val, y_val, params):
-    """
-    Train an LSTM model with specified parameters
-
-    Parameters:
-    - X_train, y_train: Training data
-    - X_val, y_val: Validation data
-    - params: Dictionary with LSTM parameters (epochs, batch_size, units, etc.)
-
-    Returns:
-    - model: Trained LSTM model
-    - mse: Mean squared error on validation data
-    - rmse: Root mean squared error on validation data
-    - y_pred: Predictions on validation data
-    """
-    try:
-        from tensorflow.keras.models import Sequential
-        from tensorflow.keras.layers import LSTM, Dense
-        from tensorflow.keras.optimizers import Adam
-
-        # Get parameters with defaults
-        epochs = params.get('epochs', 100)
-        batch_size = params.get('batch_size', 32)
-        units = params.get('units', 50)
-        learning_rate = params.get('learning_rate', 0.01)
-
-        # Reshape data for LSTM [samples, time steps, features]
-        features_count = X_train.shape[1]
-        X_train_reshaped = X_train.reshape(-1, 1, features_count)
-        X_val_reshaped = X_val.reshape(-1, 1, features_count)
-
-        # Create and compile model
-        model = Sequential([
-            LSTM(units, activation='relu', input_shape=(1, features_count)),
-            Dense(1)
-        ])
-        model.compile(optimizer=Adam(learning_rate=learning_rate), loss='mse')
-
-        # Train model
-        history = model.fit(
-            X_train_reshaped, y_train,
-            epochs=epochs,
-            batch_size=batch_size,
-            validation_data=(X_val_reshaped, y_val),
-            verbose=0
-        )
-
-        # Predict and evaluate
-        y_pred = model.predict(X_val_reshaped)
-        y_pred = y_pred.flatten()  # Flatten to match y_val shape
-        mse = mean_squared_error(y_val, y_pred)
-        rmse = np.sqrt(mse)
-
-        return model, mse, rmse, y_pred
-=======
 full_pipeline_for_single_stock(logger, date_folder, current_date, 'OPK', "2013-01-01", "2024-01-01")
 
 # # ===============================================================================
@@ -170,624 +106,12 @@
 #         rmse = np.sqrt(mse)
 
 #         return model, mse, rmse, y_pred
->>>>>>> adc945f9
     
 #     except ImportError:
 #         print("TensorFlow/Keras not available. LSTM model will be skipped.")
 #         return None, float('inf'), float('inf'), np.zeros_like(y_val)
        
 
-<<<<<<< HEAD
-"""# Train LSTM model using time series cross-validation with manual parameter search.
-## Used in train_and_validate_models() function to handle LSTM model seperatly!!
-"""
-def train_lstm_model_with_cv(X_train_val_scaled, Y_train_val, tscv):
-    """
-    Train LSTM model using time series cross-validation with manual parameter search.
-
-    Parameters:
-    - X_train_val_scaled: Scaled features for training/validation
-    - Y_train_val: Target variable for training/validation
-    - tscv: Time series cross-validation splitter
-
-    Returns:
-    - Dictionary containing training results
-    """
-    try:
-        best_mse_scores = []
-        best_rmse_scores = []
-        best_params = []
-        best_model = None
-        best_score = float('inf')
-        best_model_prediction = None
-        Y_val_best = None
-
-        # Define LSTM parameter grid
-        lstm_param_grid = [
-            {'epochs': 50, 'batch_size': 32, 'units': 50, 'learning_rate': 0.01},
-            {'epochs': 100, 'batch_size': 32, 'units': 50, 'learning_rate': 0.01},
-            {'epochs': 50, 'batch_size': 64, 'units': 50, 'learning_rate': 0.01},
-            {'epochs': 50, 'batch_size': 32, 'units': 100, 'learning_rate': 0.01}
-        ]
-
-        for fold, (train_idx, val_idx) in enumerate(tscv.split(X_train_val_scaled)):
-            print(f"\nTraining on fold {fold + 1} for LSTM...")
-
-            # Split the data
-            X_train, X_val = X_train_val_scaled[train_idx], X_train_val_scaled[val_idx]
-            #Y_train, Y_val = Y_train_val.iloc[train_idx], Y_train_val.iloc[val_idx]
-            Y_train, Y_val = Y_train_val[train_idx], Y_train_val[val_idx]
-
-            # Perform a manual grid search across LSTM parameters
-            fold_best_mse = float('inf')
-            fold_best_params = None
-            fold_best_model = None
-            fold_best_preds = None
-
-            print(f"Performing manual grid search for LSTM on fold {fold + 1}...")
-
-            for params in lstm_param_grid:
-                try:
-                    # Train LSTM model with current parameters
-                    model, mse, rmse, y_pred = train_lstm_model(X_train, Y_train, X_val, Y_val, params)
-
-                    print(f"Parameters: {params}, MSE: {mse:.4f}")
-
-                    if mse < fold_best_mse:
-                        fold_best_mse = mse
-                        fold_best_params = params
-                        fold_best_model = model
-                        fold_best_preds = y_pred
-
-                except Exception as e:
-                    print(f"Error training LSTM with params {params}: {e}")
-                    continue
-
-            # If we found a working model
-            if fold_best_model is not None:
-                # Calculate RMSE
-                fold_best_rmse = np.sqrt(fold_best_mse)
-
-                # Save results
-                best_mse_scores.append(fold_best_mse)
-                best_rmse_scores.append(fold_best_rmse)
-                best_params.append(fold_best_params)
-
-                print(f"Best parameters found for fold {fold + 1}: {fold_best_params}")
-                print(f"End of Fold {fold + 1} - MSE: {fold_best_mse:.4f}, RMSE: {fold_best_rmse:.4f}")
-
-                # Update best model overall if this fold's model is better
-                if fold_best_mse < best_score:
-                    best_score = fold_best_mse
-                    best_model = fold_best_model
-                    best_model_prediction = fold_best_preds
-                    Y_val_best = Y_val
-
-        # Return results dictionary
-        return {
-            'best_mse_scores': best_mse_scores,
-            'best_rmse_scores': best_rmse_scores,
-            'best_params': best_params,
-            'best_model': best_model,
-            'best_model_prediction': best_model_prediction,
-            'Y_val_best': Y_val_best
-        }
-    
-    except Exception as e:
-        print(f"Error in LSTM training: {e}")
-        return {
-            'best_mse_scores': [],
-            'best_rmse_scores': [],
-            'best_params': [],
-            'best_model': None,
-            'best_model_prediction': None,
-            'Y_val_best': None
-        }
-    
-
-
-def create_models():
-    try:
-        models = {
-            'SVR': (SVR(), {
-                'kernel': ['rbf', 'linear'],
-                'C': [0.1, 1, 10],
-                'epsilon': [0.01, 0.1]
-            }),
-            'XGBoost': (XGBRegressor(random_state=42), {
-                    'n_estimators': [100, 200],
-                    'max_depth': [3, 5, 7],
-                    'learning_rate': [0.01, 0.1]
-            }),
-            'LightGBM': (LGBMRegressor(random_state=42, verbose=-1), {
-                    'n_estimators': [100, 200],
-                    'max_depth': [3, 5, 7],
-                    'learning_rate': [0.01, 0.1],
-                    'force_row_wise': [True]
-            }),
-            'RandomForest': (RandomForestRegressor(random_state=42), {
-                    'n_estimators': [100, 200],
-                    'max_depth': [3, 5, 7],
-                    'min_samples_split': [2, 5, 10]
-            }),
-            'GradientBoosting': (GradientBoostingRegressor(random_state=42), {
-                    'n_estimators': [100, 200],
-                    'max_depth': [3, 5, 7],
-                    'learning_rate': [0.01, 0.1]
-            }),
-            'LSTM': (None, {})
-        }
-        return models
-    except Exception as e:
-        print(f"Error creating models: {e}")
-        return {}
-
-
- # Create all models, split the data - 5 folds, choose best params then train and vlidate each model, save performance results and params
-# def train_and_validate_models(X_train_val, Y_train_val):
-#   # Scale the features
-#   scaler = StandardScaler()                                                      # Add scaling, the features are scaled to have zero mean and unit variance
-#   X_train_val_scaled = scaler.fit_transform(X_train_val)
-
-#   # Add target scaling
-#   target_scaler = StandardScaler()
-#   Y_train_val_scaled = target_scaler.fit_transform(Y_train_val.values.reshape(-1, 1)).flatten()
-  
-#   # Save the scaler for later use
-#   # This is important for inverse transformation
-#   global shared_target_scaler
-#   shared_target_scaler = target_scaler
-
-
-#   tscv = TimeSeriesSplit(n_splits=5)                                              # time series cross-validation with 5 folds, to ensure temporal order (sequence of events in time)
-#   models = create_models()
-#   results = {}
-
-#   for model_name, (model, params_grid) in models.items():                         # iterate each model
-#     print(f"Training {model_name}")
-
-#     # reshape the data for LSTM model
-#     if model_name == 'LSTM':
-#       results[model_name] = train_lstm_model_with_cv(X_train_val_scaled, Y_train_val_scaled, tscv)
-#       continue
-
-#     # Add timeout or max iterations for SVR
-#     if model_name == 'SVR':
-#       model.set_params(max_iter=1000)  # Limit iterations
-
-#     best_mse_scores = []                                                               # lists to store scores and parameters for the models
-#     best_rmse_scores = []
-#     best_params = []
-#     best_score = float('inf')
-#     best_model = None
-#     best_model_prediction = None
-#     Y_val_best = None
-
-#     for fold, (train_idx, val_idx) in enumerate(tscv.split(X_train_val_scaled)):  # each fold: split the scaled data to train and val (using the tcsv indices)
-#       print(f"\nTraining on fold {fold + 1} for {model_name}...")
-#       # Split the data
-#       X_train, X_val = X_train_val_scaled[train_idx], X_train_val_scaled[val_idx]
-#       #Y_train, Y_val = Y_train_val_scaled.iloc[train_idx], Y_train_val_scaled.iloc[val_idx]
-#       Y_train, Y_val = Y_train_val_scaled[train_idx], Y_train_val_scaled[val_idx]
-
-
-#       # Find the best params for the current model
-#       print(f"Performing GridSearchCV for {model_name} on fold {fold + 1}...")
-
-#       # Reduce the number of CV splits for SVR to speed up
-#       cv_splits = 2 if model_name == 'SVR' else 3
-
-#     #   grid_search = GridSearchCV(estimator=model, param_grid=params_grid, scoring='neg_mean_squared_error', cv=cv_splits, n_jobs=-1, verbose=1) # performs search over set of parameters
-#       from sklearn.model_selection import GridSearchCV
-#       grid_search = GridSearchCV(
-#          estimator=model,
-#          param_grid=params_grid,
-#          scoring='neg_mean_squared_error',
-#          cv=cv_splits,
-#          n_jobs=-1,
-#          verbose=1
-#         )
-
-#       try:
-#         grid_search.fit(X_train, Y_train)                                         # train the model for every combination of parameters on each training set of the fold
-#         print(f"Best parameters found for fold {fold + 1}: {grid_search.best_params_}")
-
-#         # Save the best params
-#         best_params.append(grid_search.best_params_)
-
-#         # Train the best model
-#         best_model_fold = grid_search.best_estimator_                             # the model that performs the best on the last search
-
-#         # Validate using the model
-#         print("Starting validation: ")
-#         Y_pred = best_model_fold.predict(X_val)                                   # use the best model after traind and validate
-
-#         # Calculate performance for this fold
-#         mse = mean_squared_error(Y_val, Y_pred)
-#         rmse = np.sqrt(mse)
-
-#         # Save
-#         best_mse_scores.append(mse)
-#         best_rmse_scores.append(rmse)
-
-#         print(f"End of Fold {fold + 1} - MSE: {mse:.4f}, RMSE: {rmse:.4f}")
-
-#         # Update best model if this fold's model is better
-#         if mse < best_score:
-#           best_score = mse
-#           best_model = best_model_fold
-#           best_model_prediction = Y_pred
-#           Y_val_best= Y_val
-
-
-#       except Exception as e:
-#                 print(f"Error in {model_name} training: {e}")
-#                 continue
-
-#     results[model_name] = {                                                       # save the best model for each model type, the results and the parameters
-#         'best_mse_scores': best_mse_scores,
-#         'best_rmse_scores': best_rmse_scores,
-#         'best_params': best_params,
-#         'best_model': best_model,
-#         'best_model_prediction': best_model_prediction,
-#         'Y_val_best' : Y_val_best
-#     }
-
-#   return results   
-
-# ===============================================================================
-# Ensamble
-# ===============================================================================
-# Linearly Weighted Ensemble
-# def linearly_weighted_ensemble(models_results, X_test):
-#     """
-#     Create a linearly weighted ensemble prediction across different model types.
-
-#     Parameters:
-#     - models_results: Dictionary containing model results
-#     - X_test: Test data to make predictions on (DataFrame or NumPy array)
-
-#     Returns:
-#     - Final ensemble prediction
-#     """
-#     # Convert DataFrame to NumPy array if necessary
-#     scaler = StandardScaler()
-#     X_test = scaler.fit_transform(X_test)
-#     if hasattr(X_test, 'values'):
-#         X_test = X_test.values
-
-#     mae_values = []
-#     model_predictions = []
-
-#     # Calculate Mean Absolute Error (MAE) for each model
-#     for model_name, result in models_results.items():
-#         mae_value = np.mean(np.abs(result['best_model_prediction'] - result['Y_val_best']))
-#         mae_values.append(mae_value)
-
-#         # Prepare predictions based on model type
-#         if model_name.strip() == 'LSTM':
-#             # Reshape for LSTM
-#             X_test_lstm = prepare_lstm_data(X_test, time_steps=1)
-#             model_pred = result['best_model'].predict(X_test_lstm)
-#         else:
-#             # For other models
-#             model_pred = result['best_model'].predict(X_test)
-
-#         # Ensure 1D prediction
-#         model_predictions.append(model_pred.reshape(-1))
-
-#     # Calculate inverse MAE weights
-#     weights = [mae_value ** -1 for mae_value in mae_values]
-#     weights = np.array(weights) / np.sum(weights)
-
-#     # Compute the final ensemble prediction
-#     final_prediction = np.zeros(X_test.shape[0], dtype=np.float64)
-
-#     # Apply weighted predictions
-#     for pred, weight in zip(model_predictions, weights):
-#         final_prediction += weight * pred
-    
-#     # Inverse transform to get back to original scale
-#     final_prediction = shared_target_scaler.inverse_transform(final_prediction.reshape(-1, 1)).flatten()
-
-#     return final_prediction
-
-# ############### CHECK IF WE NEED THIS FOR SURE AND CANNOT USE SOMETHING ELSE #################
-# ### USED IN THE ENSEMBLE
-# def prepare_lstm_data(X, time_steps=1, features=None):
-#     """
-#     Prepare data for LSTM by reshaping it to fit the expected 3D shape.
-
-#     Parameters:
-#     - X: Input data, can be 1D, 2D, or already 3D.
-#     - time_steps: Number of time steps in the sequence. Default is 1 for non-time series data.
-#     - features: Number of features per time step. If None, it will be inferred from the data.
-
-#     Returns:
-#     - Reshaped data with shape (samples, time_steps, features)
-#     """
-#     # Convert DataFrame to NumPy array if necessary
-#     if hasattr(X, 'values'):
-#         X = X.values
-
-#     if len(X.shape) == 1:
-#         if features is None:
-#             features = 1  # Assuming single feature if not specified
-#         X = X.reshape(-1, time_steps, features)
-#     elif len(X.shape) == 2:
-#         samples, cols = X.shape
-#         if features is None:
-#             features = cols  # All columns are considered as features if not specified
-#         if cols % time_steps != 0:
-#             raise ValueError(f"Number of columns ({cols}) must be evenly divisible by time_steps ({time_steps})")
-#         X = X.reshape(samples, cols // features, features)
-#     else:
-#         raise ValueError(f"Input data must be 1D or 2D. Got {len(X.shape)}D data.")
-
-#     return X
-
-# # Equal Weights Ensemble
-# def equal_weighted_ensemble(models_results, X_test):
-#     """
-#     Calculate an equal weighted ensemble prediction.
-
-#     Parameters:
-#     - models_results: Dictionary containing model results
-#     - X_test: Test data to make predictions on (DataFrame or NumPy array)
-
-#     Returns:
-#     - Final ensemble prediction
-#     """
-#     # Convert DataFrame to NumPy array if necessary
-#     if isinstance(X_test, pd.DataFrame) or isinstance(X_test, pd.Series):
-#         X_test = X_test.values
-
-#     scaler = StandardScaler()
-#     X_test = scaler.fit_transform(X_test)
-
-#     model_predictions = []
-
-#     # Prepare predictions based on model type
-#     for model_name, result in models_results.items():
-#         if 'best_model' in result:
-#             if model_name.strip() == 'LSTM':
-#                 # Reshape for LSTM
-#                 X_test_lstm = prepare_lstm_data(X_test, time_steps=1)
-#                 model_pred = result['best_model'].predict(X_test_lstm)
-#             else:
-#                 # For other models
-#                 model_pred = result['best_model'].predict(X_test)
-
-#             # Ensure 1D prediction
-#             model_predictions.append(model_pred.reshape(-1))
-
-#     if not model_predictions:
-#         raise ValueError("No predictions available for ensemble methods")
-
-#     # Calculate weight (equal for all models)
-#     weight = 1.0 / len(model_predictions)
-
-#     # Compute the final ensemble prediction
-#     final_prediction = np.zeros(X_test.shape[0], dtype=np.float64)
-
-#     # Apply weighted predictions
-#     for pred in model_predictions:
-#         final_prediction += weight * pred
-    
-#     # Inverse transform to get back to original scale
-#     final_prediction = shared_target_scaler.inverse_transform(final_prediction.reshape(-1, 1)).flatten()
-
-#     return final_prediction
-
-# # Gradient Boosting Decision Tree Ensemble
-# def gbdt_ensemble(models_results, X_train, X_test, Y_train_val):
-#     """
-#     Use GBDT to predict based on the predictions of base models.
-
-#     :param models_results: Dictionary containing model results, with 'best_model' key for each model.
-#     :param X_train: Training data features to generate meta-features for training GBDT.
-#     :param X_test: Test data features for final prediction.
-#     :param Y_train_val: Training labels for fitting the GBDT model.
-#     :return: GBDT ensemble prediction for test data.
-#     """
-#     scaler = StandardScaler()
-
-#     # Scale the data
-#     X_train_scaled = scaler.fit_transform(X_train)
-#     X_test_scaled = scaler.transform(X_test)  # Use transform here, not fit_transform
-
-#     # Generate meta-features for training GBDT
-#     train_meta_features = []
-#     test_meta_features = []
-
-#     for model_name, result in models_results.items():
-#         model = result['best_model']
-#         if model_name.strip() == 'LSTM':
-#             X_train_lstm = prepare_lstm_data(X_train_scaled, time_steps=1)
-#             X_test_lstm = prepare_lstm_data(X_test_scaled, time_steps=1)
-#             train_pred = model.predict(X_train_lstm)
-#             test_pred = model.predict(X_test_lstm)
-#         else:
-#             train_pred = model.predict(X_train_scaled)
-#             test_pred = model.predict(X_test_scaled)
-
-#         train_meta_features.append(train_pred.reshape(-1))
-#         test_meta_features.append(test_pred.reshape(-1))
-
-#     # Stack predictions as meta-features
-#     X_train_meta = np.column_stack(train_meta_features)
-#     X_test_meta = np.column_stack(test_meta_features)
-
-#     # Ensure consistency in number of samples
-#     if X_train_meta.shape[0] != Y_train_val.shape[0]:
-#         raise ValueError(f"Shape mismatch: X_train_meta {X_train_meta.shape[0]} vs Y_train_val {Y_train_val.shape[0]}")
-
-#     # Train GBDT on meta-features
-#     gb_model = GradientBoostingRegressor(
-#         n_estimators=200,
-#         learning_rate=0.05,
-#         max_depth=5,
-#         min_samples_split=10,
-#         min_samples_leaf=5,
-#         subsample=0.8,
-#         random_state=42
-#     )
-#     gb_model.fit(X_train_meta, Y_train_val)
-
-#     # Predict on test meta-features
-#     final_prediction = gb_model.predict(X_test_meta)
-
-#     # Inverse transform to get back to original scale
-#     final_prediction = shared_target_scaler.inverse_transform(final_prediction.reshape(-1, 1)).flatten()
-
-#     return final_prediction
-
-# # ===============================================================================
-# # Three Ensambles Pipeline
-# # ===============================================================================
-# def ensemble_pipeline(models_results, X_train, X_test, Y_train, Y_test):
-#     """
-#     Pipeline to apply and compare different ensemble methods.
-
-#     :param models_results: Dictionary containing model results
-#     :param X_train: Training features
-#     :param X_test: Testing features
-#     :param Y_train: Training labels
-#     :param Y_test: Testing labels
-#     :return: Dictionary with ensemble results
-#     """
-#     ensemble_methods = {
-#         'linearly_weighted': linearly_weighted_ensemble,
-#         'equal_weighted': equal_weighted_ensemble,
-#         'gbdt': lambda results, x_test: gbdt_ensemble(results, X_train, x_test, Y_train)
-#     }
-
-#     results = {}
-
-#     for method_name, method in ensemble_methods.items():
-#         # Note: 'gbdt' method requires X_train and Y_train, others do not
-#         if method_name == 'gbdt':
-#             final_prediction = method(models_results, X_test)
-#         else:
-#             final_prediction = method(models_results, X_test)
-
-#         # Calculate performance metrics against unscaled targets
-#         # The predictions are already inverse transformed in the ensemble methods
-#         mse = mean_squared_error(Y_test, final_prediction)
-#         rmse = np.sqrt(mse)
-#         r2 = r2_score(Y_test, final_prediction)
-
-#         results[method_name] = {
-#             'prediction': final_prediction,
-#             'mse': mse,
-#             'rmse': rmse,
-#             'r2': r2
-#         }
-
-#     for method_name, metrics in results.items():
-#         print(f"\n{method_name} Results:")
-#         print(f"  RMSE: {metrics['rmse']:.6f}")
-#         print(f"  MSE: {metrics['mse']:.6f}")
-#         print(f"  R2: {metrics['r2']:.6f}")
-
-#     # Find the best performing method based on RMSE
-#     best_method = min(results.items(), key=lambda x: x[1]['rmse'])[0]
-#     print(f"\nBest Ensemble Method: {best_method}")
-#     print(f"Performance of {best_method}:")
-#     print(f"  MSE: {results[best_method]['mse']}")
-#     print(f"  RMSE: {results[best_method]['rmse']}")
-#     print(f"  R2: {results[best_method]['r2']}")
-
-#     return results
-
-# ===============================================================================
-# Full Pipeline For Single Stock
-# ===============================================================================
-def full_pipeline_for_single_stock(ticker_symbol, start_date, end_date, risk_free_rate = 0.02):
-  # run first pipeline, fetch data
-  from Data_Cleaning_Pipelines import create_stock_data_pipeline, create_data_cleaning_pipeline
-  pipeline = create_stock_data_pipeline(ticker_symbol, start_date, end_date, risk_free_rate)
-  data = pipeline.fit_transform(pd.DataFrame())
-  data.to_csv(f'{date_folder}/{ticker_symbol}_data.csv')
-
-  # run seconed pipeline, clean and proecess
-  pipeline_clean = create_data_cleaning_pipeline()
-  data_clean = pipeline_clean.fit_transform(data)
-
-#   data_clean.to_csv(f'{ticker_symbol}_clean_data.csv')
-  data_clean.to_csv(f'{date_folder}/{ticker_symbol}_clean_data.csv')
-
-  # Split the data to train and test, create train and val the models
-  X = data_clean.drop(columns=['Transaction_Sharpe'])
-  Y = data_clean['Transaction_Sharpe']
-  train_size = 0.8
-  split_idx = int(len(data_clean)*train_size)
-
-  X_train_val = X.iloc[:split_idx]
-  Y_train_val = Y.iloc[:split_idx]
-  X_test = X.iloc[split_idx:]
-  Y_test = Y.iloc[split_idx:]
-
-  """"""
-
-  # TODO -> NEW PART: OPTIMIZATION: FEATURE SELECTION!!
-  from Feature_Selection_and_Optimization import analyze_feature_importance, evaluate_feature_sets
-  # Analyze feature importance
-  importance_df = analyze_feature_importance(X_train_val, Y_train_val)
-  print("Feature Importance:")
-  print(importance_df.head(10))
-  
-  # Evaluate different feature sets
-  results = evaluate_feature_sets(X_train_val, Y_train_val, X_test, Y_test)
-  print("\nFeature Selection Method Comparison:")
-  print(results[['Method', 'Num_Features', 'MSE', 'RMSE', 'R2']])
-
-  # Select best feature set based on results
-  best_method = results.loc[results['RMSE'].idxmin(), 'Method']
-  best_features = results.loc[results['RMSE'].idxmin(), 'Features']
-  print(f"\nBest feature set: {best_method} with {len(best_features)} features")
-
-  # Use these features for model training
-  X_train_val_selected = X_train_val[best_features]
-  X_test_selected = X_test[best_features]
-
-  from Models_Creation_and_Training import train_and_validate_models
-
-  # Train models using the selected features
-  results = train_and_validate_models(X_train_val_selected, Y_train_val)
-
-  from Ensembles import ensemble_pipeline
-
-  # Ensamble -> Three ensambles pipeline (Linearly Weighted, Equal Weights, GBDT)
-  # Run the pipeline
-  ensemble_results = ensemble_pipeline(results, X_train_val_selected, X_test_selected, Y_train_val, Y_test)
-
-  # Convert dictionary to DataFrame and save to CSV
-  df = pd.DataFrame.from_dict(ensemble_results, orient='index')
-  df.index.name = 'Method Name'  # Set the index name
-  ###df.to_csv(f'{ticker_symbol}_results.csv')
-  df.to_csv(f'{date_folder}/{ticker_symbol}_results.csv')
-
-  #print(f"Results saved to '{ticker_symbol}_results.csv'")
-
-  best_method = min(ensemble_results.items(), key=lambda x: x[1]['rmse'])[0]
-  best_prediction = ensemble_results[best_method]['prediction']
-
-  results_df = pd.DataFrame({
-    'Ticker' : ticker_symbol,
-    'Close' : X_test.Close,
-    'Buy': X_test.Buy,
-    'Sell': X_test.Sell,
-    'Actual_Sharpe': Y_test,
-    'Best_Prediction': best_prediction
-    })
-
-  ##results_df.to_csv(f'{ticker_symbol}_ensamble_prediction_results.csv')
-  results_df.to_csv(f'{date_folder}/{ticker_symbol}_ensamble_prediction_results.csv')
-
-
-full_pipeline_for_single_stock('OPK', "2013-01-01", "2024-01-01")
-=======
 # """# Train LSTM model using time series cross-validation with manual parameter search.
 # ## Used in train_and_validate_models() function to handle LSTM model seperatly!!
 # """
@@ -1420,5 +744,4 @@
 #     print(f"{'='*50}")
         
 # # full_pipeline_for_single_stock('OPK', "2013-01-01", "2024-01-01")
->>>>>>> adc945f9
-
+
