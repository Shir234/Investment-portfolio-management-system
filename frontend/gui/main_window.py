--- conflicted
+++ resolved
@@ -1,11 +1,8 @@
-<<<<<<< HEAD
 
 import os
 import sys
 sys.path.append(os.path.abspath(os.path.join(os.path.dirname(__file__), '..', 'frontend')))
 
-=======
->>>>>>> 7aad1b1f
 from PyQt5.QtWidgets import QMainWindow, QTabWidget, QVBoxLayout, QWidget, QPushButton, QHBoxLayout, QLabel
 from PyQt5.QtCore import Qt, QPoint
 from gui.input_panel import InputPanel
@@ -17,9 +14,13 @@
         super().__init__(parent)
         self.data_manager = data_manager
         self.is_dark_mode = True  # Default to dark mode
+        self.is_dark_mode = True  # Default to dark mode
         self.setWindowTitle("Investment Portfolio Management System")
         self.setGeometry(100, 100, 800, 600)
-
+        self.setGeometry(100, 100, 800, 600)
+
+        # Remove default title bar
+        self.setWindowFlags(Qt.FramelessWindowHint)
         # Remove default title bar
         self.setWindowFlags(Qt.FramelessWindowHint)
 
@@ -40,8 +41,33 @@
         self.title_label = QLabel("Investment Portfolio Management System")
         self.title_label.setStyleSheet("color: #ffffff;" if self.is_dark_mode else "color: black;")
         title_bar_layout.addWidget(self.title_label)
+        # Create central widget and main layout
+        central_widget = QWidget()
+        self.setCentralWidget(central_widget)
+        main_layout = QVBoxLayout(central_widget)
+        main_layout.setContentsMargins(0, 0, 0, 0)
+
+        # Custom title bar
+        self.title_bar = QWidget()
+        self.title_bar.setFixedHeight(30)
+        self.title_bar.setStyleSheet("background-color: #3c3f41;" if self.is_dark_mode else "background-color: #e0e0e0;")
+        title_bar_layout = QHBoxLayout(self.title_bar)
+        title_bar_layout.setContentsMargins(10, 0, 10, 0)
+
+        # Title label
+        self.title_label = QLabel("Investment Portfolio Management System")
+        self.title_label.setStyleSheet("color: #ffffff;" if self.is_dark_mode else "color: black;")
+        title_bar_layout.addWidget(self.title_label)
 
         # Spacer
+        title_bar_layout.addStretch()
+
+        # Theme toggle button
+        self.theme_button = QPushButton("🌙")
+        self.theme_button.setFixedSize(24, 24)
+        self.theme_button.clicked.connect(self.toggle_theme)
+        self.theme_button.setStyleSheet("background-color: #2a82da; color: #ffffff; border-radius: 12px;" if self.is_dark_mode else "background-color: #2a82da; color: black; border-radius: 12px;")
+        title_bar_layout.addWidget(self.theme_button)
         title_bar_layout.addStretch()
 
         # Theme toggle button
@@ -73,7 +99,36 @@
         main_layout.addWidget(self.title_bar)
 
         # Create tab widget
+        # Window control buttons
+        minimize_button = QPushButton("−")
+        minimize_button.setFixedSize(24, 24)
+        minimize_button.clicked.connect(self.showMinimized)
+        minimize_button.setStyleSheet("background-color: #3c3f41; color: #ffffff;" if self.is_dark_mode else "background-color: #e0e0e0; color: black;")
+        title_bar_layout.addWidget(minimize_button)
+
+        maximize_button = QPushButton("□")
+        maximize_button.setFixedSize(24, 24)
+        maximize_button.clicked.connect(self.toggle_maximize)
+        maximize_button.setStyleSheet("background-color: #3c3f41; color: #ffffff;" if self.is_dark_mode else "background-color: #e0e0e0; color: black;")
+        title_bar_layout.addWidget(maximize_button)
+
+        close_button = QPushButton("✕")
+        close_button.setFixedSize(24, 24)
+        close_button.clicked.connect(self.close)
+        close_button.setStyleSheet("background-color: #ff4444; color: #ffffff;")
+        title_bar_layout.addWidget(close_button)
+
+        main_layout.addWidget(self.title_bar)
+
+        # Create tab widget
         self.tabs = QTabWidget()
+        self.tabs.setStyleSheet("QTabWidget::pane { background-color: #2b2b2b; } QTabBar::tab { background-color: #3c3f41; color: #ffffff; } QTabBar::tab:selected { background-color: #2a82da; }" if self.is_dark_mode else "QTabWidget::pane { background-color: #ffffff; } QTabBar::tab { background-color: #e0e0e0; color: black; } QTabBar::tab:selected { background-color: #2a82da; }")
+        main_layout.addWidget(self.tabs)
+
+        # Initialize panels
+        self.input_panel = InputPanel(data_manager, self)
+        self.dashboard_panel = AnalysisDashboard(data_manager, self)
+        self.recommendation_panel = RecommendationPanel(data_manager, self)
         self.tabs.setStyleSheet("QTabWidget::pane { background-color: #2b2b2b; } QTabBar::tab { background-color: #3c3f41; color: #ffffff; } QTabBar::tab:selected { background-color: #2a82da; }" if self.is_dark_mode else "QTabWidget::pane { background-color: #ffffff; } QTabBar::tab { background-color: #e0e0e0; color: black; } QTabBar::tab:selected { background-color: #2a82da; }")
         main_layout.addWidget(self.tabs)
 
@@ -115,8 +170,42 @@
             self.showNormal()
         else:
             self.showMaximized()
+        # Add panels to tabs
+        self.tabs.addTab(self.input_panel, "Portfolio Setup")
+        self.tabs.addTab(self.dashboard_panel, "Dashboard")
+        self.tabs.addTab(self.recommendation_panel, "Trading History")
+
+        # Variables for dragging
+        self.dragging = False
+        self.drag_position = QPoint()
+
+    def mousePressEvent(self, event):
+        """Handle mouse press to start dragging."""
+        if event.button() == Qt.LeftButton and self.title_bar.underMouse():
+            self.dragging = True
+            self.drag_position = event.globalPos() - self.pos()
+            event.accept()
+
+    def mouseMoveEvent(self, event):
+        """Handle mouse move to drag the window."""
+        if self.dragging and event.buttons() == Qt.LeftButton:
+            self.move(event.globalPos() - self.drag_position)
+            event.accept()
+
+    def mouseReleaseEvent(self, event):
+        """Handle mouse release to stop dragging."""
+        if event.button() == Qt.LeftButton:
+            self.dragging = False
+            event.accept()
+
+    def toggle_maximize(self):
+        if self.isMaximized():
+            self.showNormal()
+        else:
+            self.showMaximized()
 
     def toggle_theme(self):
+        """Toggle between light and dark mode."""
         """Toggle between light and dark mode."""
         self.is_dark_mode = not self.is_dark_mode
         
@@ -138,6 +227,25 @@
         self.tabs.setStyleSheet("QTabWidget::pane { background-color: #2b2b2b; } QTabBar::tab { background-color: #3c3f41; color: #ffffff; } QTabBar::tab:selected { background-color: #2a82da; }" if self.is_dark_mode else "QTabWidget::pane { background-color: #ffffff; } QTabBar::tab { background-color: #e0e0e0; color: black; } QTabBar::tab:selected { background-color: #2a82da; }")
         
         # Propagate theme to panels
+        
+        # Update title bar and theme button
+        self.title_bar.setStyleSheet("background-color: #3c3f41;" if self.is_dark_mode else "background-color: #e0e0e0;")
+        self.title_label.setStyleSheet("color: #ffffff;" if self.is_dark_mode else "color: black;")
+        self.theme_button.setText("🌙" if self.is_dark_mode else "☀")
+        self.theme_button.setStyleSheet("background-color: #2a82da; color: #ffffff; border-radius: 12px;" if self.is_dark_mode else "background-color: #2a82da; color: black; border-radius: 12px;")
+        
+        # Update window control buttons
+        for button in self.findChildren(QPushButton):
+            if button.text() in ["−", "□"]:
+                button.setStyleSheet("background-color: #3c3f41; color: #ffffff;" if self.is_dark_mode else "background-color: #e0e0e0; color: black;")
+            elif button.text() == "✕":
+                button.setStyleSheet("background-color: #ff4444; color: #ffffff;")
+
+        # Update main window and tabs
+        self.setStyleSheet("background-color: #353535; color: #ffffff;" if self.is_dark_mode else "background-color: #f0f0f0; color: black;")
+        self.tabs.setStyleSheet("QTabWidget::pane { background-color: #2b2b2b; } QTabBar::tab { background-color: #3c3f41; color: #ffffff; } QTabBar::tab:selected { background-color: #2a82da; }" if self.is_dark_mode else "QTabWidget::pane { background-color: #ffffff; } QTabBar::tab { background-color: #e0e0e0; color: black; } QTabBar::tab:selected { background-color: #2a82da; }")
+        
+        # Propagate theme to panels
         self.input_panel.set_theme(self.is_dark_mode)
         self.dashboard_panel.set_theme(self.is_dark_mode)
         self.recommendation_panel.set_theme(self.is_dark_mode)
@@ -149,4 +257,12 @@
 
     def update_recommendations(self):
         """Method to refresh the recommendations, called by InputPanel"""
+        self.recommendation_panel.update_recommendations()
+    def update_dashboard(self):
+        """Method to refresh the dashboard, called by InputPanel"""
+        self.dashboard_panel.update_dashboard()
+        self.recommendation_panel.update_recommendations()
+
+    def update_recommendations(self):
+        """Method to refresh the recommendations, called by InputPanel"""
         self.recommendation_panel.update_recommendations()