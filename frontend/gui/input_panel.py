<<<<<<< HEAD
from PyQt5.QtWidgets import (QWidget, QVBoxLayout, QHBoxLayout, QLabel, 
                             QSlider, QDoubleSpinBox, QCalendarWidget, QPushButton,
                             QGroupBox, QMessageBox)
from PyQt5.QtCore import Qt, QDate
from trading_logic import get_portfolio_history, get_orders
from data.trading_connector import execute_trading_strategy
import logging
from datetime import date

=======
from PyQt5.QtWidgets import (QWidget, QVBoxLayout, QHBoxLayout, QLabel, QLineEdit, 
                             QDateEdit, QPushButton, QComboBox)
from datetime import datetime
import logging
from data.trading_connector import execute_trading_strategy

# Suppress matplotlib logs
>>>>>>> adc945f9
logging.basicConfig(level=logging.DEBUG, format='%(asctime)s - %(levelname)s - %(message)s')
logging.getLogger('matplotlib.font_manager').setLevel(logging.WARNING)

class InputPanel(QWidget):
    def __init__(self, data_manager, parent=None):
        super().__init__(parent)
        self.data_manager = data_manager
        self.main_window = parent
        self.setup_ui()
        
    def setup_ui(self):
        layout = QVBoxLayout(self)
<<<<<<< HEAD
        risk_group = QGroupBox("Risk Level")
        risk_group.setStyleSheet("color: #ffffff;")
        risk_layout = QVBoxLayout()
        self.risk_slider = QSlider(Qt.Horizontal)
        self.risk_slider.setMinimum(1)
        self.risk_slider.setMaximum(10)
        self.risk_slider.setValue(1)  # Default to conservative for testing
        self.risk_slider.setSingleStep(1)
        self.risk_slider.setPageStep(1)
        self.risk_slider.setTickPosition(QSlider.TicksBelow)
        self.risk_slider.setTickInterval(1)
        self.risk_slider.setStyleSheet("""
            QSlider::groove:horizontal {
                background: #3c3f41;
                height: 8px;
                border-radius: 4px;
            }
            QSlider::handle:horizontal {
                background: #ff4500;
                border: 1px solid #ffffff;
                width: 16px;
                height: 16px;
                margin: -4px 0;
                border-radius: 8px;
            }
            QSlider::sub-page:horizontal {
                background: #555555;
            }
        """)
        self.risk_label = QLabel("Risk Level: 1 (Very Conservative)")
        self.risk_label.setStyleSheet("color: #ffffff;")
        self.risk_slider.valueChanged.connect(self.update_risk_label)
        risk_layout.addWidget(self.risk_label)
        risk_layout.addWidget(self.risk_slider)
        risk_group.setLayout(risk_layout)
        layout.addWidget(risk_group)
        amount_group = QGroupBox("Investment Amount")
        amount_group.setStyleSheet("color: #ffffff;")
        amount_layout = QHBoxLayout()
        self.amount_spin = QDoubleSpinBox()
        self.amount_spin.setRange(100, 1000000)
        self.amount_spin.setValue(10000)
        self.amount_spin.setPrefix("$")
        self.amount_spin.setSingleStep(1000)
        self.amount_spin.setStyleSheet("QDoubleSpinBox { background-color: #3c3f41; color: #ffffff; border: 1px solid #555555; }")
        amount_layout.addWidget(QLabel("Amount:"))
        amount_layout.addWidget(self.amount_spin)
        amount_group.setLayout(amount_layout)
        layout.addWidget(amount_group)
        window_group = QGroupBox("Investment Window")
        window_group.setStyleSheet("color: #ffffff;")
        window_layout = QVBoxLayout()
        if self.data_manager and self.data_manager.data is not None and not self.data_manager.data.empty:
            try:
                min_date, max_date = self.data_manager.get_date_range()
                if min_date and max_date:
                    date_range_label = QLabel(f"Available trading dates: {min_date.strftime('%d/%m/%Y')} to {max_date.strftime('%d/%m/%Y')}")
                    date_range_label.setStyleSheet("color: #ffffff; font-style: italic;")
                    window_layout.addWidget(date_range_label)
                else:
                    date_range_label = QLabel("No data available to determine trading dates.")
                    date_range_label.setStyleSheet("color: red; font-style: italic;")
                    window_layout.addWidget(date_range_label)
            except Exception as e:
                logging.error(f"Error getting date range: {e}")
                date_range_label = QLabel(f"Error loading date range: {str(e)}")
                date_range_label.setStyleSheet("color: red; font-style: italic;")
                window_layout.addWidget(date_range_label)
                min_date, max_date = None, None
        else:
            date_range_label = QLabel("Data manager not initialized or data is empty.")
            date_range_label.setStyleSheet("color: red; font-style: italic;")
            window_layout.addWidget(date_range_label)
            min_date, max_date = None, None
        start_label = QLabel("Start Date:")
        self.start_calendar = QCalendarWidget()
        self.start_calendar.setStyleSheet("QCalendarWidget { background-color: #2b2b2b; color: #ffffff; } QCalendarWidget QToolButton { color: #ffffff; }")
        end_label = QLabel("End Date:")
        self.end_calendar = QCalendarWidget()
        self.end_calendar.setStyleSheet("QCalendarWidget { background-color: #2b2b2b; color: #ffffff; } QCalendarWidget QToolButton { color: #ffffff; }")
        if min_date and max_date:
            min_qdate = QDate(min_date.year, min_date.month, min_date.day)
            max_qdate = QDate(max_date.year, max_date.month, max_date.day)
            self.start_calendar.setMinimumDate(min_qdate)
            self.start_calendar.setMaximumDate(max_qdate)
            self.start_calendar.setSelectedDate(QDate(2021, 10, 18))  # Default to user-preferred start
            self.end_calendar.setMinimumDate(min_qdate)
            self.end_calendar.setMaximumDate(max_qdate)
            self.end_calendar.setSelectedDate(QDate(2021, 12, 31))  # Default to user-preferred end
        else:
            default_min_date = QDate(2021, 1, 1)
            default_max_date = QDate(2023, 12, 31)
            self.start_calendar.setMinimumDate(default_min_date)
            self.start_calendar.setMaximumDate(default_max_date)
            self.start_calendar.setSelectedDate(QDate(2021, 10, 18))
            self.end_calendar.setMinimumDate(default_min_date)
            self.end_calendar.setMaximumDate(default_max_date)
            self.end_calendar.setSelectedDate(QDate(2021, 12, 31))
        window_layout.addWidget(start_label)
        window_layout.addWidget(self.start_calendar)
        window_layout.addWidget(end_label)
        window_layout.addWidget(self.end_calendar)
        window_group.setLayout(window_layout)
        layout.addWidget(window_group)
        self.portfolio_value_label = QLabel("Current Portfolio Value: N/A")
        self.portfolio_value_label.setStyleSheet("color: #ffffff; font-weight: bold;")
        layout.addWidget(self.portfolio_value_label)
        self.update_button = QPushButton("Update Portfolio")
        self.update_button.clicked.connect(self.update_portfolio)
        layout.addWidget(self.update_button)
        
    def update_risk_label(self, value):
        risk_levels = {
            1: "Very Conservative", 2: "Conservative", 3: "Moderately Conservative",
            4: "Moderate", 5: "Moderately Aggressive", 6: "Aggressive",
            7: "Moderately Aggressive", 8: "Very Aggressive", 9: "Extremely Aggressive",
            10: "Maximum Risk"
        }
        self.risk_label.setText(f"Risk Level: {value} ({risk_levels[value]})")
        
    def update_portfolio(self):
        try:
            if self.data_manager.data is None or self.data_manager.data.empty:
                raise ValueError("No data loaded. Please ensure a valid CSV file is selected.")
            investment_amount = self.amount_spin.value()
            risk_level = self.risk_slider.value()
            start_qdate = self.start_calendar.selectedDate()
            end_qdate = self.end_calendar.selectedDate()
            start_date = date(start_qdate.year(), start_qdate.month(), start_qdate.day())
            end_date = date(end_qdate.year(), end_qdate.month(), end_qdate.day())
            logging.info(f"Selected UI date range: {start_date} to {end_date}")
            min_date, max_date = self.data_manager.get_date_range()
            # Warn if signals are excluded
            signals_after_end = len(self.data_manager.data[
                (self.data_manager.data['date'].dt.date > end_date) & 
                (self.data_manager.data['Best_Prediction'] >= 0.5)
            ])
            if signals_after_end > 0:
                QMessageBox.warning(self, "Narrow Date Range",
                                   f"The selected end date ({end_date}) excludes {signals_after_end} "
                                   f"signals with Best_Prediction >= 0.5. Consider extending to {max_date.date()}.")
            # Warn if date range is short
            if (end_date - start_date).days < 365:
                logging.warning(f"Date range {start_date} to {end_date} is less than 1 year.")
                QMessageBox.warning(self, "Short Date Range",
                                   "The selected date range is less than 1 year. Some strategies may require a longer period.")
            mode = "automatic"
            success, suggestions = execute_trading_strategy(
                investment_amount=investment_amount,
                risk_level=risk_level,
                start_date=start_date,
                end_date=end_date,
=======
        
        # Investment amount
        investment_layout = QHBoxLayout()
        investment_label = QLabel("Investment Amount ($):")
        investment_label.setStyleSheet("color: #ffffff;")
        self.investment_input = QLineEdit("10000")
        self.investment_input.setStyleSheet("background-color: #3c3f41; color: #ffffff;")
        investment_layout.addWidget(investment_label)
        investment_layout.addWidget(self.investment_input)
        layout.addLayout(investment_layout)
        
        # Risk level
        risk_layout = QHBoxLayout()
        risk_label = QLabel("Risk Level (0-10):")
        risk_label.setStyleSheet("color: #ffffff;")
        self.risk_input = QLineEdit("10")
        self.risk_input.setStyleSheet("background-color: #3c3f41; color: #ffffff;")
        risk_layout.addWidget(risk_label)
        risk_layout.addWidget(self.risk_input)
        layout.addLayout(risk_layout)
        
        # Date range
        date_layout = QHBoxLayout()
        start_label = QLabel("Start Date:")
        start_label.setStyleSheet("color: #ffffff;")
        self.start_date = QDateEdit()
        self.start_date.setDate(datetime(2021, 10, 18))
        self.start_date.setStyleSheet("background-color: #3c3f41; color: #ffffff;")
        end_label = QLabel("End Date:")
        end_label.setStyleSheet("color: #ffffff;")
        self.end_date = QDateEdit()
        self.end_date.setDate(datetime(2023, 12, 29))
        self.end_date.setStyleSheet("background-color: #3c3f41; color: #ffffff;")
        date_layout.addWidget(start_label)
        date_layout.addWidget(self.start_date)
        date_layout.addWidget(end_label)
        date_layout.addWidget(self.end_date)
        layout.addLayout(date_layout)
        
        # Mode selector
        mode_layout = QHBoxLayout()
        mode_label = QLabel("Trading Mode:")
        mode_label.setStyleSheet("color: #ffffff;")
        self.mode_combo = QComboBox()
        self.mode_combo.addItems(["Automatic", "Semi-automatic"])
        self.mode_combo.setStyleSheet("background-color: #3c3f41; color: #ffffff; selection-background-color: #2a82da;")
        mode_layout.addWidget(mode_label)
        mode_layout.addWidget(self.mode_combo)
        layout.addLayout(mode_layout)
        
        # Execute button
        execute_button = QPushButton("Execute Trading Strategy")
        execute_button.clicked.connect(self.update_portfolio)
        execute_button.setStyleSheet("background-color: #2a82da; color: #ffffff;")
        layout.addWidget(execute_button)
        
        # Portfolio value display
        self.portfolio_value_label = QLabel("Current Portfolio Value: N/A")
        self.portfolio_value_label.setStyleSheet("color: #ffffff; font-weight: bold;")
        layout.addWidget(self.portfolio_value_label)
        
    def update_portfolio(self):
        try:
            investment_amount = float(self.investment_input.text())
            risk_level = float(self.risk_input.text()) * 10  # Scale 0-10 to 0-100
            start_date = self.start_date.date().toPython()
            end_date = self.end_date.date().toPython()
            mode = self.mode_combo.currentText().lower()
            logging.debug(f"Executing with risk_level={risk_level}, mode={mode}")
            success, result = execute_trading_strategy(
                investment_amount,
                risk_level,
                start_date,
                end_date,
>>>>>>> adc945f9
                data_manager=self.data_manager,
                mode=mode,
                reset_state=True
            )
<<<<<<< HEAD
            if not success:
                raise ValueError("Trading strategy execution failed. Check risk level or date range.")
            portfolio_history = get_portfolio_history()
            orders = get_orders()
            if portfolio_history:
                latest_value = portfolio_history[-1]['portfolio_value']
                self.portfolio_value_label.setText(f"Current Portfolio Value: ${latest_value:,.2f}")
            else:
                self.portfolio_value_label.setText("Current Portfolio Value: $0.00")
            if orders and len(orders) < 5 and risk_level <= 3:
                QMessageBox.warning(self, "Few Trades Generated",
                                   f"Only {len(orders)} trades generated for conservative strategy. "
                                   "The prediction model may have insufficient positive signals. "
                                   "Consider increasing risk level or retraining the model.")
            elif not orders:
                QMessageBox.warning(self, "No Trades Generated",
                                   "No trades were generated. Try increasing the risk level, "
                                   "extending the date range, or retraining the prediction model.")
            if mode == "semi-automatic":
                self.main_window.suggestions = suggestions
            self.main_window.update_dashboard()
            self.main_window.update_recommendations()
        except Exception as e:
            logging.error(f"Error in update_portfolio: {e}")
            QMessageBox.critical(self, "Error", f"Failed to update portfolio: {str(e)}")
=======
            if success:
                portfolio_history = result['portfolio_history']
                portfolio_value = result['portfolio_value']
                logging.debug(f"Portfolio history: {portfolio_history[-10:]}, Portfolio value: {portfolio_value}")
                self.portfolio_value_label.setText(f"Current Portfolio Value: ${portfolio_value:,.2f}")
                self.main_window.update_dashboard()
            else:
                self.portfolio_value_label.setText("Current Portfolio Value: N/A")
        except Exception as e:
            logging.error(f"Error in update_portfolio: {e}", exc_info=True)
            self.portfolio_value_label.setText("Current Portfolio Value: N/A")
>>>>>>> adc945f9
<|MERGE_RESOLUTION|>--- conflicted
+++ resolved
@@ -1,14 +1,3 @@
-<<<<<<< HEAD
-from PyQt5.QtWidgets import (QWidget, QVBoxLayout, QHBoxLayout, QLabel, 
-                             QSlider, QDoubleSpinBox, QCalendarWidget, QPushButton,
-                             QGroupBox, QMessageBox)
-from PyQt5.QtCore import Qt, QDate
-from trading_logic import get_portfolio_history, get_orders
-from data.trading_connector import execute_trading_strategy
-import logging
-from datetime import date
-
-=======
 from PyQt5.QtWidgets import (QWidget, QVBoxLayout, QHBoxLayout, QLabel, QLineEdit, 
                              QDateEdit, QPushButton, QComboBox)
 from datetime import datetime
@@ -16,7 +5,6 @@
 from data.trading_connector import execute_trading_strategy
 
 # Suppress matplotlib logs
->>>>>>> adc945f9
 logging.basicConfig(level=logging.DEBUG, format='%(asctime)s - %(levelname)s - %(message)s')
 logging.getLogger('matplotlib.font_manager').setLevel(logging.WARNING)
 
@@ -29,160 +17,6 @@
         
     def setup_ui(self):
         layout = QVBoxLayout(self)
-<<<<<<< HEAD
-        risk_group = QGroupBox("Risk Level")
-        risk_group.setStyleSheet("color: #ffffff;")
-        risk_layout = QVBoxLayout()
-        self.risk_slider = QSlider(Qt.Horizontal)
-        self.risk_slider.setMinimum(1)
-        self.risk_slider.setMaximum(10)
-        self.risk_slider.setValue(1)  # Default to conservative for testing
-        self.risk_slider.setSingleStep(1)
-        self.risk_slider.setPageStep(1)
-        self.risk_slider.setTickPosition(QSlider.TicksBelow)
-        self.risk_slider.setTickInterval(1)
-        self.risk_slider.setStyleSheet("""
-            QSlider::groove:horizontal {
-                background: #3c3f41;
-                height: 8px;
-                border-radius: 4px;
-            }
-            QSlider::handle:horizontal {
-                background: #ff4500;
-                border: 1px solid #ffffff;
-                width: 16px;
-                height: 16px;
-                margin: -4px 0;
-                border-radius: 8px;
-            }
-            QSlider::sub-page:horizontal {
-                background: #555555;
-            }
-        """)
-        self.risk_label = QLabel("Risk Level: 1 (Very Conservative)")
-        self.risk_label.setStyleSheet("color: #ffffff;")
-        self.risk_slider.valueChanged.connect(self.update_risk_label)
-        risk_layout.addWidget(self.risk_label)
-        risk_layout.addWidget(self.risk_slider)
-        risk_group.setLayout(risk_layout)
-        layout.addWidget(risk_group)
-        amount_group = QGroupBox("Investment Amount")
-        amount_group.setStyleSheet("color: #ffffff;")
-        amount_layout = QHBoxLayout()
-        self.amount_spin = QDoubleSpinBox()
-        self.amount_spin.setRange(100, 1000000)
-        self.amount_spin.setValue(10000)
-        self.amount_spin.setPrefix("$")
-        self.amount_spin.setSingleStep(1000)
-        self.amount_spin.setStyleSheet("QDoubleSpinBox { background-color: #3c3f41; color: #ffffff; border: 1px solid #555555; }")
-        amount_layout.addWidget(QLabel("Amount:"))
-        amount_layout.addWidget(self.amount_spin)
-        amount_group.setLayout(amount_layout)
-        layout.addWidget(amount_group)
-        window_group = QGroupBox("Investment Window")
-        window_group.setStyleSheet("color: #ffffff;")
-        window_layout = QVBoxLayout()
-        if self.data_manager and self.data_manager.data is not None and not self.data_manager.data.empty:
-            try:
-                min_date, max_date = self.data_manager.get_date_range()
-                if min_date and max_date:
-                    date_range_label = QLabel(f"Available trading dates: {min_date.strftime('%d/%m/%Y')} to {max_date.strftime('%d/%m/%Y')}")
-                    date_range_label.setStyleSheet("color: #ffffff; font-style: italic;")
-                    window_layout.addWidget(date_range_label)
-                else:
-                    date_range_label = QLabel("No data available to determine trading dates.")
-                    date_range_label.setStyleSheet("color: red; font-style: italic;")
-                    window_layout.addWidget(date_range_label)
-            except Exception as e:
-                logging.error(f"Error getting date range: {e}")
-                date_range_label = QLabel(f"Error loading date range: {str(e)}")
-                date_range_label.setStyleSheet("color: red; font-style: italic;")
-                window_layout.addWidget(date_range_label)
-                min_date, max_date = None, None
-        else:
-            date_range_label = QLabel("Data manager not initialized or data is empty.")
-            date_range_label.setStyleSheet("color: red; font-style: italic;")
-            window_layout.addWidget(date_range_label)
-            min_date, max_date = None, None
-        start_label = QLabel("Start Date:")
-        self.start_calendar = QCalendarWidget()
-        self.start_calendar.setStyleSheet("QCalendarWidget { background-color: #2b2b2b; color: #ffffff; } QCalendarWidget QToolButton { color: #ffffff; }")
-        end_label = QLabel("End Date:")
-        self.end_calendar = QCalendarWidget()
-        self.end_calendar.setStyleSheet("QCalendarWidget { background-color: #2b2b2b; color: #ffffff; } QCalendarWidget QToolButton { color: #ffffff; }")
-        if min_date and max_date:
-            min_qdate = QDate(min_date.year, min_date.month, min_date.day)
-            max_qdate = QDate(max_date.year, max_date.month, max_date.day)
-            self.start_calendar.setMinimumDate(min_qdate)
-            self.start_calendar.setMaximumDate(max_qdate)
-            self.start_calendar.setSelectedDate(QDate(2021, 10, 18))  # Default to user-preferred start
-            self.end_calendar.setMinimumDate(min_qdate)
-            self.end_calendar.setMaximumDate(max_qdate)
-            self.end_calendar.setSelectedDate(QDate(2021, 12, 31))  # Default to user-preferred end
-        else:
-            default_min_date = QDate(2021, 1, 1)
-            default_max_date = QDate(2023, 12, 31)
-            self.start_calendar.setMinimumDate(default_min_date)
-            self.start_calendar.setMaximumDate(default_max_date)
-            self.start_calendar.setSelectedDate(QDate(2021, 10, 18))
-            self.end_calendar.setMinimumDate(default_min_date)
-            self.end_calendar.setMaximumDate(default_max_date)
-            self.end_calendar.setSelectedDate(QDate(2021, 12, 31))
-        window_layout.addWidget(start_label)
-        window_layout.addWidget(self.start_calendar)
-        window_layout.addWidget(end_label)
-        window_layout.addWidget(self.end_calendar)
-        window_group.setLayout(window_layout)
-        layout.addWidget(window_group)
-        self.portfolio_value_label = QLabel("Current Portfolio Value: N/A")
-        self.portfolio_value_label.setStyleSheet("color: #ffffff; font-weight: bold;")
-        layout.addWidget(self.portfolio_value_label)
-        self.update_button = QPushButton("Update Portfolio")
-        self.update_button.clicked.connect(self.update_portfolio)
-        layout.addWidget(self.update_button)
-        
-    def update_risk_label(self, value):
-        risk_levels = {
-            1: "Very Conservative", 2: "Conservative", 3: "Moderately Conservative",
-            4: "Moderate", 5: "Moderately Aggressive", 6: "Aggressive",
-            7: "Moderately Aggressive", 8: "Very Aggressive", 9: "Extremely Aggressive",
-            10: "Maximum Risk"
-        }
-        self.risk_label.setText(f"Risk Level: {value} ({risk_levels[value]})")
-        
-    def update_portfolio(self):
-        try:
-            if self.data_manager.data is None or self.data_manager.data.empty:
-                raise ValueError("No data loaded. Please ensure a valid CSV file is selected.")
-            investment_amount = self.amount_spin.value()
-            risk_level = self.risk_slider.value()
-            start_qdate = self.start_calendar.selectedDate()
-            end_qdate = self.end_calendar.selectedDate()
-            start_date = date(start_qdate.year(), start_qdate.month(), start_qdate.day())
-            end_date = date(end_qdate.year(), end_qdate.month(), end_qdate.day())
-            logging.info(f"Selected UI date range: {start_date} to {end_date}")
-            min_date, max_date = self.data_manager.get_date_range()
-            # Warn if signals are excluded
-            signals_after_end = len(self.data_manager.data[
-                (self.data_manager.data['date'].dt.date > end_date) & 
-                (self.data_manager.data['Best_Prediction'] >= 0.5)
-            ])
-            if signals_after_end > 0:
-                QMessageBox.warning(self, "Narrow Date Range",
-                                   f"The selected end date ({end_date}) excludes {signals_after_end} "
-                                   f"signals with Best_Prediction >= 0.5. Consider extending to {max_date.date()}.")
-            # Warn if date range is short
-            if (end_date - start_date).days < 365:
-                logging.warning(f"Date range {start_date} to {end_date} is less than 1 year.")
-                QMessageBox.warning(self, "Short Date Range",
-                                   "The selected date range is less than 1 year. Some strategies may require a longer period.")
-            mode = "automatic"
-            success, suggestions = execute_trading_strategy(
-                investment_amount=investment_amount,
-                risk_level=risk_level,
-                start_date=start_date,
-                end_date=end_date,
-=======
         
         # Investment amount
         investment_layout = QHBoxLayout()
@@ -257,38 +91,10 @@
                 risk_level,
                 start_date,
                 end_date,
->>>>>>> adc945f9
                 data_manager=self.data_manager,
                 mode=mode,
                 reset_state=True
             )
-<<<<<<< HEAD
-            if not success:
-                raise ValueError("Trading strategy execution failed. Check risk level or date range.")
-            portfolio_history = get_portfolio_history()
-            orders = get_orders()
-            if portfolio_history:
-                latest_value = portfolio_history[-1]['portfolio_value']
-                self.portfolio_value_label.setText(f"Current Portfolio Value: ${latest_value:,.2f}")
-            else:
-                self.portfolio_value_label.setText("Current Portfolio Value: $0.00")
-            if orders and len(orders) < 5 and risk_level <= 3:
-                QMessageBox.warning(self, "Few Trades Generated",
-                                   f"Only {len(orders)} trades generated for conservative strategy. "
-                                   "The prediction model may have insufficient positive signals. "
-                                   "Consider increasing risk level or retraining the model.")
-            elif not orders:
-                QMessageBox.warning(self, "No Trades Generated",
-                                   "No trades were generated. Try increasing the risk level, "
-                                   "extending the date range, or retraining the prediction model.")
-            if mode == "semi-automatic":
-                self.main_window.suggestions = suggestions
-            self.main_window.update_dashboard()
-            self.main_window.update_recommendations()
-        except Exception as e:
-            logging.error(f"Error in update_portfolio: {e}")
-            QMessageBox.critical(self, "Error", f"Failed to update portfolio: {str(e)}")
-=======
             if success:
                 portfolio_history = result['portfolio_history']
                 portfolio_value = result['portfolio_value']
@@ -299,5 +105,4 @@
                 self.portfolio_value_label.setText("Current Portfolio Value: N/A")
         except Exception as e:
             logging.error(f"Error in update_portfolio: {e}", exc_info=True)
-            self.portfolio_value_label.setText("Current Portfolio Value: N/A")
->>>>>>> adc945f9
+            self.portfolio_value_label.setText("Current Portfolio Value: N/A")