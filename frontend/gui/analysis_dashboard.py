import matplotlib
import os
from PyQt6.QtWidgets import (QWidget, QVBoxLayout, QHBoxLayout, QLabel,
                             QComboBox, QGroupBox, QListWidget, QListWidgetItem,
                             QPushButton, QMessageBox, QFrame, QToolTip, QLayout, QGridLayout, QSizePolicy)
from PyQt6.QtCore import Qt, QEvent, QPoint, QSize, QRect
from PyQt6.QtGui import QCursor, QFontMetrics, QFont
from matplotlib.backends.backend_qt5agg import FigureCanvasQTAgg as FigureCanvas
from matplotlib.figure import Figure
import matplotlib.pyplot as plt
import pandas as pd
import numpy as np
import seaborn as sns
from backend.trading_logic_new import get_portfolio_history, get_orders
from frontend.logging_config import get_logger
from frontend.gui.styles import ModernStyles

# Configure logging
logger = get_logger(__name__)

class FlowLayout(QLayout):
    """A layout that arranges widgets in a flowing grid, wrapping to new rows as needed."""
    def __init__(self, parent=None):
        super().__init__(parent)
        self._items = []
        self.setContentsMargins(2, 2, 2, 2)
        self._spacing = 5

    def addItem(self, item):
        """Add an item to the layout."""
        self._items.append(item)

    def count(self):
        """Return the number of items in the layout."""
        return len(self._items)

    def itemAt(self, index):
        """Return the item at the given index."""
        if 0 <= index < len(self._items):
            return self._items[index]
        return None

    def takeAt(self, index):
        """Remove and return the item at the given index."""
        if 0 <= index < len(self._items):
            return self._items.pop(index)
        return None

    def expandingDirections(self):
        """Return the directions in which the layout can expand."""
        return Qt.Orientation(0)

    def hasHeightForWidth(self):
        """Return whether the layout has height for width."""
        return True

    def heightForWidth(self, width):
        """Return the preferred height for the given width."""
        return self._do_layout(QRect(0, 0, width, 0), False)

    def setGeometry(self, rect):
        """Set the geometry of the layout."""
        super().setGeometry(rect)
        self._do_layout(rect, True)

    def sizeHint(self):
        """Return the preferred size of the layout."""
        return self.minimumSize()

    def minimumSize(self):
        """Return the minimum size of the layout."""
        size = QSize()
        for item in self._items:
            size = size.expandedTo(item.minimumSize())
        size += QSize(2 * self.contentsMargins().left(), 2 * self.contentsMargins().top())
        return size

    def _do_layout(self, rect, apply_geometry):
        """Perform the layout calculations."""
        x = rect.x()
        y = rect.y()
        line_height = 0
        max_height = rect.height()
        for item in self._items:
            wid = item.widget()
            if wid is None:
                continue
            item_size = item.sizeHint()
            item_width = item_size.width()
            item_height = item_size.height()
            space_x = self._spacing
            space_y = self._spacing
            next_x = x + item_width + space_x
            if next_x - space_x > rect.right() and line_height > 0:
                x = rect.x()
                y = y + line_height + space_y
                next_x = x + item_width + space_x
                line_height = 0
            if y + item_height <= rect.y() + max_height:
                if apply_geometry:
                    item.setGeometry(QRect(QPoint(x, y), QSize(item_width, item_height)))
                x = next_x
                line_height = max(line_height, item_height)
        return y + line_height - rect.y()

class CustomFigureCanvas(FigureCanvas):
    """Custom canvas to handle hover tooltips for plots."""
    def __init__(self, figure, parent=None, get_tooltip_text=None):
        super().__init__(figure)
        self.setParent(parent)
        self.get_tooltip_text = get_tooltip_text
        self.setMouseTracking(True)

    def enterEvent(self, event):
        """Show tooltip at the current mouse cursor position."""
        if self.get_tooltip_text:
            tooltip_text = self.get_tooltip_text()
            if tooltip_text:
                pos = QCursor.pos() + QPoint(10, 10)
                QToolTip.showText(pos, tooltip_text, self)
        super().enterEvent(event)

    def leaveEvent(self, event):
        """Hide tooltip when mouse leaves the canvas."""
        QToolTip.hideText()
        super().leaveEvent(event)

class CustomComboBox(QComboBox):
    """Custom QComboBox to show tooltip with plot description on hover."""
    def __init__(self, parent=None, get_tooltip_text=None):
        super().__init__(parent)
        self.get_tooltip_text = get_tooltip_text
        self.setMouseTracking(True)

    def enterEvent(self, event):
        """Show tooltip at the current mouse cursor position."""
        if self.get_tooltip_text:
            tooltip_text = self.get_tooltip_text()
            if tooltip_text:
                pos = QCursor.pos() + QPoint(10, 10)
                QToolTip.showText(pos, tooltip_text, self)
        super().enterEvent(event)

    def leaveEvent(self, event):
        """Hide tooltip when mouse leaves the combo box."""
        QToolTip.hideText()
        super().leaveEvent(event)

class AnalysisDashboard(QWidget):
    def __init__(self, data_manager, parent=None):
        super().__init__(parent)
        self.data_manager = data_manager
        self.is_dark_mode = True
        self.ticker_colors = {}
        self.selected_tickers_order = []
        
        # Define plot descriptions for tooltips
        self.plot_descriptions = {
            "Predicted vs Actual Sharpe": "Plots predicted Sharpe ratios as solid lines and actual Sharpe ratios as dots over time.",
            "Profit over Std Dev": "Shows profit divided by average annual standard deviation of portfolio value over rolling one-year periods.",
            "Portfolio Value Over Time": "Displays the portfolio value over time compared to the S&P 500 benchmark.",
<<<<<<< HEAD
            "Buy/Sell Distribution": "Pie chart showing the distribution of buy and sell transactions in the current portfolio.",
            "Win Rate Over Time": "Shows the percentage of profitable trades over time using a rolling window analysis."
=======
            "Buy/Sell Distribution": "Pie chart showing the distribution of buy and sell transactions in the current portfolio."
>>>>>>> 6f2b28c1
        }
        
        # Define a distinguishable color palette
        self.color_palette = [
            '#1f77b4', '#87ceeb', '#ff7f0e', '#2ca02c', '#d62728',
            '#9467bd', '#8c564b', '#e377c2', '#7f7f7f', '#bcbd22'
        ]
        
        # Select available font
        available_fonts = set(f.lower() for f in matplotlib.font_manager.findSystemFonts())
        font_priority = ['Arial', 'DejaVu Sans', 'sans-serif']
        font_family = [f for f in font_priority if f.lower() in available_fonts or f == 'sans-serif']
        if not font_family:
            font_family = ['sans-serif']
        
        self._configure_matplotlib_style()
        
        logger.debug(f"Using font family: {font_family}")
        self.setAutoFillBackground(True)  # Ensure widget background is rendered
        self.setup_ui()
        logger.info("AnalysisDashboard initialized")

    def _configure_matplotlib_style(self):
        """Configure matplotlib styling based on current theme."""
        if self.is_dark_mode:
            plt.style.use('dark_background')
            plt.rcParams.update({
                'font.family': ['Arial', 'DejaVu Sans', 'sans-serif'],
                'font.size': 10,
                'axes.titlesize': 12,
                'axes.labelsize': 10,
                'xtick.labelsize': 8,
                'ytick.labelsize': 8,
                'legend.fontsize': 8,
                'axes.facecolor': '#2b2b2b',
                'figure.facecolor': '#212121',
                'axes.labelcolor': '#ffffff',
                'xtick.color': '#ffffff',
                'ytick.color': '#ffffff',
                'text.color': '#ffffff',
                'axes.edgecolor': '#ffffff',
                'grid.color': '#444444'
            })
        else:
            plt.style.use('default')
            plt.rcParams.update({
                'font.family': ['Arial', 'DejaVu Sans', 'sans-serif'],
                'font.size': 10,
                'axes.titlesize': 12,
                'axes.labelsize': 10,
                'xtick.labelsize': 8,
                'ytick.labelsize': 8,
                'legend.fontsize': 8,
                'axes.facecolor': '#ffffff',
                'figure.facecolor': '#f5f5f5',
                'axes.labelcolor': '#333333',
                'xtick.color': '#333333',
                'ytick.color': '#333333',
                'text.color': '#333333',
                'axes.edgecolor': '#333333',
                'grid.color': '#cccccc'
            })

    def setup_ui(self):
        """Set up the UI components with a sidebar for tickers and a top row for graph type."""
        main_layout = QHBoxLayout(self)
        main_layout.setContentsMargins(24, 24, 24, 24)
        main_layout.setSpacing(24)

        # Left sidebar for ticker selection and legend
        self.ticker_container = QFrame()
        self.ticker_container.setFixedWidth(200)  # Lock sidebar width
        self.ticker_container.setStyleSheet(f"background-color: {'#212121' if self.is_dark_mode else '#f5f5f5'};")
        ticker_layout = QVBoxLayout(self.ticker_container)
        ticker_layout.setContentsMargins(0, 0, 0, 0)
        ticker_layout.setSpacing(8)
        
        ticker_label = QLabel("Tickers")
        ticker_label.setProperty("class", "dropdown-label")
        ticker_layout.addWidget(ticker_label)
        
        self.ticker_list = QListWidget()
        self.ticker_list.setSelectionMode(QListWidget.SelectionMode.MultiSelection)
        self.ticker_list.setMaximumWidth(200)
        self.ticker_list.setMinimumHeight(300)  # Ensure ticker list doesn't shrink
        self.ticker_list.setProperty("class", "dropdown-input")
        if self.data_manager.data is not None and not self.data_manager.data.empty:
            tickers = sorted(self.data_manager.data['Ticker'].unique())
            for ticker in tickers:
                item = QListWidgetItem(ticker)
                self.ticker_list.addItem(item)
        else:
            logger.warning("No tickers available due to missing market data")
        self.ticker_list.itemSelectionChanged.connect(self.update_selected_tickers)
        ticker_layout.addWidget(self.ticker_list)

        # Selected tickers header (label and clear button)
        self.selected_tickers_header = QHBoxLayout()
        self.selected_tickers_header.setSpacing(5)
        self.selected_tickers_label = QLabel("Selected:")
        self.selected_tickers_header.addWidget(self.selected_tickers_label)
        self.selected_tickers_header.addStretch()
        self.clear_tickers_button = QPushButton("Clear All")
        self.clear_tickers_button.clicked.connect(self.clear_all_tickers)
        self.clear_tickers_button.setProperty("class", "secondary")
        self.clear_tickers_button.setMaximumHeight(30)
        self.selected_tickers_header.addWidget(self.clear_tickers_button)
        ticker_layout.addLayout(self.selected_tickers_header)

        # Selected tickers area with QVBoxLayout
        self.selected_tickers_widget = QWidget()
        self.selected_tickers_widget.setProperty("class", "selected-tickers")
        self.selected_tickers_layout = QVBoxLayout(self.selected_tickers_widget)
        self.selected_tickers_layout.setContentsMargins(2, 2, 2, 2)
        self.selected_tickers_layout.setSpacing(2)
        self.selected_tickers_layout.setAlignment(Qt.AlignmentFlag.AlignTop)  # Stack from top
        self.selected_tickers_buttons = {}
        ticker_layout.addWidget(self.selected_tickers_widget)

        # Legend area with QGridLayout
        self.legend_widget = QWidget()
        self.legend_widget.setFixedHeight(100)  # Lock legend area height
        self.legend_layout = QGridLayout(self.legend_widget)
        self.legend_layout.setContentsMargins(2, 2, 2, 2)
        self.legend_layout.setSpacing(2)
        self.legend_layout.setRowStretch(0, 1)
        self.legend_layout.setRowStretch(1, 1)
        self.legend_layout.setRowStretch(2, 1)
        self.legend_layout.setRowStretch(3, 1)
        self.legend_layout.setRowStretch(4, 1)
        ticker_layout.addWidget(self.legend_widget)
        
        ticker_layout.addStretch()
        main_layout.addWidget(self.ticker_container, stretch=0)

        # Right side: graph type and plot canvas
        right_layout = QVBoxLayout()
        right_layout.setContentsMargins(0, 0, 0, 0)
        right_layout.setSpacing(16)

        # Graph type row
        graph_container = QFrame()
        graph_layout = QHBoxLayout(graph_container)
        graph_layout.setContentsMargins(0, 0, 0, 0)
        graph_layout.setSpacing(12)
        
        graph_label = QLabel("Graph Type:")
        graph_label.setProperty("class", "dropdown-label")
        graph_label.setMouseTracking(True)
        graph_label.enterEvent = lambda event: self._show_label_tooltip(event, graph_label)
        graph_label.leaveEvent = lambda event: QToolTip.hideText()
        graph_layout.addWidget(graph_label)
        
        self.graph_combo = CustomComboBox(get_tooltip_text=self.get_current_plot_description)
        self.graph_combo.addItems([
            "Predicted vs Actual Sharpe",
            "Profit over Std Dev",
            "Portfolio Value Over Time",
<<<<<<< HEAD
            "Buy/Sell Distribution",
            "Win Rate Over Time"  # NEW: Added win rate plot
=======
            "Buy/Sell Distribution"
>>>>>>> 6f2b28c1
        ])
        self.graph_combo.currentIndexChanged.connect(self.change_graph_type)
        self.graph_combo.setProperty("class", "dropdown-input")
        graph_layout.addWidget(self.graph_combo)
        graph_layout.addStretch()
        right_layout.addWidget(graph_container)

        # Chart area
        self.chart_fig = Figure(figsize=(10, 6))
        self.chart_canvas = CustomFigureCanvas(self.chart_fig, parent=self, get_tooltip_text=self.get_current_plot_description)
        colors = ModernStyles.COLORS['dark' if self.is_dark_mode else 'light']
        self.chart_canvas.setStyleSheet(f"""
            background-color: {colors['surface']};
            border: none;
        """)
        right_layout.addWidget(self.chart_canvas, stretch=2)

        main_layout.addLayout(right_layout, stretch=1)
        self.set_theme(self.is_dark_mode)
        self.update_visualizations()
        logger.debug("UI setup completed for AnalysisDashboard")

    def _show_label_tooltip(self, event, label):
        """Show tooltip for the graph type label."""
        tooltip_text = self.get_current_plot_description()
        if tooltip_text:
            pos = QCursor.pos() + QPoint(10, 10)
            QToolTip.showText(pos, tooltip_text, label)

    def get_current_plot_description(self):
        """Return the description of the currently selected plot."""
        return self.plot_descriptions.get(self.graph_combo.currentText(), "No description available.")

    def set_initial_capital(self, initial_capital):
        """Set the initial capital for the portfolio."""
        self.initial_capital = initial_capital
        self.update_visualizations()
        logger.debug(f"Set initial capital: ${initial_capital:,.2f}")

    def change_graph_type(self, index):
        """Handle graph type change from combo box."""
        self.update_visualizations()
        logger.debug(f"Changed graph type to: {self.graph_combo.currentText()}")

    def set_theme(self, is_dark_mode):
        """Apply the specified theme to the dashboard, ensuring consistent background colors."""
        self.is_dark_mode = is_dark_mode
        
        self._configure_matplotlib_style()
        self._update_figure_colors()

        style = ModernStyles.get_complete_style(self.is_dark_mode)
        colors = ModernStyles.COLORS['dark' if self.is_dark_mode else 'light']
        
        # Set main widget background to match ticker_container
        self.setStyleSheet(f"background-color: {colors['surface']};")
        
        additional_styles = f"""
            QLabel[class="dropdown-label"] {{
                color: {colors['text_primary']};
                font-size: 14px;
                font-weight: 600;
                font-family: 'Segoe UI';
                background-color: transparent;
            }}
            QComboBox[class="dropdown-input"] {{
                border: 2px solid {colors['border_light']};
                border-radius: 6px;
                background-color: {'#3A3A54' if self.is_dark_mode else '#F8FAFC'};
                padding: 8px 12px;
                font-size: 14px;
                color: {colors['text_primary']};
                margin: 2px;
            }}
            QComboBox[class="dropdown-input"]:focus {{
                border: 2px solid {colors['accent']};
                background-color: {'#404060' if self.is_dark_mode else '#FFFFFF'};
            }}
            QComboBox[class="dropdown-input"]:hover {{
                border: 2px solid {colors['accent_hover']};
            }}
            QComboBox[class="dropdown-input"]::drop-down {{
                border: none;
                border-left: 1px solid {colors['border']};
                border-radius: 0px 4px 4px 0px;
                background-color: {colors['secondary']};
                width: 20px;
            }}
            QComboBox[class="dropdown-input"]::drop-down:hover {{
                background-color: {colors['accent']};
            }}
            QComboBox[class="dropdown-input"]::down-arrow {{
                border-left: 4px solid transparent;
                border-right: 4px solid transparent;
                border-top: 6px solid {colors['text_primary']};
                width: 0px;
                height: 0px;
            }}
            QComboBox[class="dropdown-input"] QAbstractItemView {{
                background-color: {colors['surface']};
                color: {colors['text_primary']};
                border: 1px solid {colors['border']};
                border-radius: 8px;
                selection-background-color: {colors['accent']};
                outline: none;
            }}
            QListWidget[class="dropdown-input"] {{
                background-color: {'#3A3A54' if self.is_dark_mode else '#F8FAFC'};
                color: {colors['text_primary']};
                border: 2px solid {colors['border_light']};
                border-radius: 6px;
                padding: 4px;
                font-size: 13px;
                margin: 2px;
            }}
            QListWidget::item {{
                border-radius: 4px;
                padding: 6px 10px;
                margin: 1px;
            }}
            QListWidget::item:selected {{
                background-color: {colors['accent']};
                color: white;
            }}
            QListWidget::item:hover {{
                background-color: {colors['hover']};
            }}
            QPushButton[class="secondary"] {{
                background-color: {colors['secondary']};
                color: {colors['text_primary']};
                border: 2px solid {colors['border']};
                border-radius: 6px;
                padding: 6px 12px;
                font-size: 12px;
                font-weight: 600;
            }}
            QPushButton[class="secondary"]:hover {{
                background-color: {colors['hover']};
                border: 2px solid {colors['accent']};
            }}
            QLabel[class="legend-label"] {{
                color: {colors['text_primary']};
                font-size: 9px;
                font-family: 'Segoe UI';
                margin: 0px;
                padding: 0px;
            }}
            QWidget[class="legend-item"] {{
                margin: 0px;
                padding: 0px;
                max-height: 18px;
            }}
            QWidget[class="selected-tickers"] {{
                background-color: transparent;
                border: none;
            }}
            QPushButton[class="ticker-button"] {{
                color: white;
                border: none;
                padding: 1px 4px;
                border-radius: 4px;
                font-size: 9px;
                font-weight: bold;
                min-height: 14px;
                max-height: 14px;
                margin: 0px;
            }}
            QPushButton[class="ticker-button"]:hover {{
                opacity: 0.8;
            }}
        """
        complete_style = style + additional_styles
        self.setStyleSheet(complete_style)
        self.selected_tickers_widget.setStyleSheet(f"""
            QWidget[class="selected-tickers"] {{
                background-color: transparent;
                border: none;
            }}
        """)
        self.ticker_container.setStyleSheet(f"""
            QFrame {{
                background-color: {colors['surface']};
                border: none;
            }}
        """)
        self.chart_canvas.setStyleSheet(f"""
            background-color: {colors['surface']};
            border: none;
        """)
        self.selected_tickers_label.setStyleSheet(f"color: {colors['text_primary']}; font-size: 12px; font-weight: 500;")
        
        self._update_ticker_button_colors()
        self.update_visualizations()
        logger.debug(f"Applied theme: {'dark' if is_dark_mode else 'light'}")

    def _update_ticker_button_colors(self):
        """Update ticker button colors to match plot colors."""
        if not self.selected_tickers_order:
            self.ticker_colors = {}
            return
            
        self.ticker_colors = self._get_ticker_colors(self.selected_tickers_order)
        
        for ticker, button in self.selected_tickers_buttons.items():
            if ticker in self.ticker_colors and button:
                color_info = self.ticker_colors[ticker]
                button_style = f"""
                    QPushButton[class="ticker-button"] {{
                        background-color: {color_info['hex']}; 
                        color: white; 
                        border: none; 
                        padding: 1px 4px; 
                        border-radius: 4px; 
                        font-size: 9px;
                        font-weight: bold;
                        min-height: 14px;
                        max-height: 14px;
                        margin: 0px;
                    }} 
                    QPushButton[class="ticker-button"]:hover {{
                        background-color: {color_info['hover']};
                    }}
                """
                button.setStyleSheet(button_style)

    def _update_figure_colors(self):
        """Update figure and canvas colors to match the theme."""
        colors = ModernStyles.COLORS['dark' if self.is_dark_mode else 'light']
        self.chart_fig.patch.set_facecolor(colors['surface'])
        self.chart_canvas.setStyleSheet(f"""
            background-color: {colors['surface']};
            border: none;
        """)

    def _get_theme_colors(self):
        """Get appropriate colors for current theme."""
        colors = ModernStyles.COLORS['dark' if self.is_dark_mode else 'light']
        return {
            'text': colors['text_primary'],
            'bg': colors['surface'],
            'surface': colors['surface'],
            'grid': '#444444' if self.is_dark_mode else '#cccccc',
            'legend_bg': '#2b2b2b' if self.is_dark_mode else '#ffffff'
        }

    def _get_ticker_colors(self, tickers):
        """Get consistent colors for tickers using the color palette."""
        if not tickers:
            return {}
        
        ticker_colors = {}
        for idx, ticker in enumerate(tickers):
            color_hex = self.color_palette[idx % len(self.color_palette)]
            rgb = tuple(int(color_hex[i:i+2], 16) / 255.0 for i in (1, 3, 5))
            hover_color = self.adjust_color_brightness(color_hex, 0.8)
            
            ticker_colors[ticker] = {
                'hex': color_hex,
                'rgb': rgb,
                'hover': hover_color
            }
        
        return ticker_colors

    def _update_legend(self):
        """Clear and update the legend in a 5x2 grid below selected tickers."""
        while self.legend_layout.count():
            item = self.legend_layout.takeAt(0)
            if item.widget():
                item.widget().deleteLater()
            elif item.layout():
                while item.layout().count():
                    sub_item = item.layout().takeAt(0)
                    if sub_item.widget():
                        sub_item.widget().deleteLater()
                item.layout().deleteLater()

        graph_type = self.graph_combo.currentText()
        theme_colors = self._get_theme_colors()

        if graph_type == "Predicted vs Actual Sharpe":
            for idx, ticker in enumerate(self.selected_tickers_order[:5]):
                if ticker in self.ticker_colors:
                    color_hex = self.ticker_colors[ticker]['hex']
                    row = idx
                    legend_widget = QWidget()
                    legend_widget.setProperty("class", "legend-item")
                    legend_widget.setFixedHeight(18)
                    legend_item = QHBoxLayout(legend_widget)
                    legend_item.setContentsMargins(1, 0, 1, 0)
                    legend_item.setSpacing(1)
                    color_square = QLabel()
                    color_square.setFixedSize(8, 8)
                    color_square.setStyleSheet(f"background-color: {color_hex}; border: none;")
                    legend_item.addWidget(color_square)
                    label = QLabel(f"{ticker} Predicted")
                    label.setProperty("class", "legend-label")
                    legend_item.addWidget(label)
                    legend_item.addStretch()
                    self.legend_layout.addWidget(legend_widget, row, 0)
                    
                    legend_widget_actual = QWidget()
                    legend_widget_actual.setProperty("class", "legend-item")
                    legend_widget_actual.setFixedHeight(18)
                    legend_item_actual = QHBoxLayout(legend_widget_actual)
                    legend_item_actual.setContentsMargins(1, 0, 1, 0)
                    legend_item_actual.setSpacing(1)
                    color_square_actual = QLabel()
                    color_square_actual.setFixedSize(8, 8)
                    color_square_actual.setStyleSheet(f"background-color: {color_hex}; border: none;")
                    legend_item_actual.addWidget(color_square_actual)
                    label_actual = QLabel(f"{ticker} Actual")
                    label_actual.setProperty("class", "legend-label")
                    legend_item_actual.addWidget(label_actual)
                    legend_item_actual.addStretch()
                    self.legend_layout.addWidget(legend_widget_actual, row, 1)

        elif graph_type == "Profit over Std Dev":
            legend_widget = QWidget()
            legend_widget.setProperty("class", "legend-item")
            legend_widget.setFixedHeight(18)
            legend_item = QHBoxLayout(legend_widget)
            legend_item.setContentsMargins(1, 0, 1, 0)
            legend_item.setSpacing(1)
            color_square = QLabel()
            color_square.setFixedSize(8, 8)
            color_square.setStyleSheet("background-color: #2196F3; border: none;")
            legend_item.addWidget(color_square)
            label = QLabel("Profit / Std Dev")
            label.setProperty("class", "legend-label")
            legend_item.addWidget(label)
            legend_item.addStretch()
            self.legend_layout.addWidget(legend_widget, 0, 0)

        elif graph_type == "Portfolio Value Over Time":
            legend_widget = QWidget()
            legend_widget.setProperty("class", "legend-item")
            legend_widget.setFixedHeight(18)
            legend_item = QHBoxLayout(legend_widget)
            legend_item.setContentsMargins(1, 0, 1, 0)
            legend_item.setSpacing(1)
            color_square = QLabel()
            color_square.setFixedSize(8, 8)
            color_square.setStyleSheet("background-color: #2196F3; border: none;")
            legend_item.addWidget(color_square)
            label = QLabel("Portfolio Value")
            label.setProperty("class", "legend-label")
            legend_item.addWidget(label)
            legend_item.addStretch()
            self.legend_layout.addWidget(legend_widget, 0, 0)
            
            if self.data_manager.data is not None and 'Ticker' in self.data_manager.data and 'SPY' in self.data_manager.data['Ticker'].values:
                legend_widget_spy = QWidget()
                legend_widget_spy.setProperty("class", "legend-item")
                legend_widget_spy.setFixedHeight(18)
                legend_item_spy = QHBoxLayout(legend_widget_spy)
                legend_item_spy.setContentsMargins(1, 0, 1, 0)
                legend_item_spy.setSpacing(1)
                color_square_spy = QLabel()
                color_square_spy.setFixedSize(8, 8)
                color_square_spy.setStyleSheet("background-color: #F59E0B; border: none;")
                legend_item_spy.addWidget(color_square_spy)
                label_spy = QLabel("S&P 500")
                label_spy.setProperty("class", "legend-label")
                legend_item_spy.addWidget(label_spy)
                legend_item_spy.addStretch()
                self.legend_layout.addWidget(legend_widget_spy, 0, 1)

        elif graph_type == "Buy/Sell Distribution":
            for idx, (label_text, color) in enumerate(zip(['Buy', 'Sell'], ['#2196F3', '#F59E0B'])):
                legend_widget = QWidget()
                legend_widget.setProperty("class", "legend-item")
                legend_widget.setFixedHeight(18)
                legend_item = QHBoxLayout(legend_widget)
                legend_item.setContentsMargins(1, 0, 1, 0)
                legend_item.setSpacing(1)
                color_square = QLabel()
                color_square.setFixedSize(8, 8)
                color_square.setStyleSheet(f"background-color: {color}; border: none;")
                legend_item.addWidget(color_square)
                label = QLabel(label_text)
                label.setProperty("class", "legend-label")
                legend_item.addWidget(label)
                legend_item.addStretch()
                self.legend_layout.addWidget(legend_widget, 0, idx)

<<<<<<< HEAD
        elif graph_type == "Win Rate Over Time":
            # Legend for win rate plot
            legend_items = [
                ("Overall Win Rate", "#2196F3"),
                ("Rolling 30-Day", "#F59E0B"),
                ("Target (70%)", "#d62728")
            ]
            
            for idx, (label_text, color) in enumerate(legend_items):
                if idx < 3:  # Limit to 3 items to fit in the legend area
                    legend_widget = QWidget()
                    legend_widget.setProperty("class", "legend-item")
                    legend_widget.setFixedHeight(18)
                    legend_item = QHBoxLayout(legend_widget)
                    legend_item.setContentsMargins(1, 0, 1, 0)
                    legend_item.setSpacing(1)
                    color_square = QLabel()
                    color_square.setFixedSize(8, 8)
                    color_square.setStyleSheet(f"background-color: {color}; border: none;")
                    legend_item.addWidget(color_square)
                    label = QLabel(label_text)
                    label.setProperty("class", "legend-label")
                    legend_item.addWidget(label)
                    legend_item.addStretch()
                    row = idx // 2
                    col = idx % 2
                    self.legend_layout.addWidget(legend_widget, row, col)

=======
>>>>>>> 6f2b28c1
    def update_selected_tickers(self):
        """Update the display of selected tickers in a vertical layout with dynamic sizing."""
        # Clear existing buttons in the layout and dictionary
        while self.selected_tickers_layout.count():
            item = self.selected_tickers_layout.takeAt(0)
            if item.widget():
                item.widget().deleteLater()
        self.selected_tickers_buttons.clear()  # Clear dictionary to avoid stale references
        logger.debug("Cleared selected tickers layout and buttons dictionary")

        # Get selected tickers
        selected_items = self.ticker_list.selectedItems()
        selected_tickers = [item.text() for item in selected_items]

        # Enforce 5-ticker limit
        if len(selected_tickers) > 5:
            msg = QMessageBox()
            msg.setIcon(QMessageBox.Icon.Warning)
            msg.setWindowTitle("Selection Limit")
            msg.setText("Please select up to 5 tickers only.")
            msg.setStandardButtons(QMessageBox.StandardButton.Ok)
            msg.setStyleSheet(self.get_message_box_style())
            msg.exec()
            for item in selected_items[5:]:
                item.setSelected(False)
            selected_tickers = selected_tickers[:5]

        # Update ticker order
        new_order = []
        for ticker in self.selected_tickers_order:
            if ticker in selected_tickers:
                new_order.append(ticker)
        for ticker in selected_tickers:
            if ticker not in new_order:
                new_order.append(ticker)
        
        self.selected_tickers_order = new_order[:5]  # Ensure max 5 tickers
        logger.debug(f"Updated selected tickers order: {self.selected_tickers_order}")

        # Update ticker colors
        self.ticker_colors = self._get_ticker_colors(self.selected_tickers_order)

        # Add buttons for selected tickers
        font = QFont("Segoe UI", 9)
        font_metrics = QFontMetrics(font)
        for ticker in self.selected_tickers_order:
            color_info = self.ticker_colors.get(ticker, {'hex': '#1f77b4', 'hover': '#184f8d'})
            
            button = QPushButton(ticker)
            button.setProperty("class", "ticker-button")
            button.setFixedHeight(14)
            button.setMinimumWidth(0)  # Allow shrinking
            button.setMaximumWidth(190)  # Cap at container width
            button.setSizePolicy(QSizePolicy.Policy.Preferred, QSizePolicy.Policy.Fixed)
            button.setVisible(True)
            button.clicked.connect(lambda _, t=ticker: self.remove_ticker(t))
            
            button_style = f"""
                QPushButton[class="ticker-button"] {{
                    background-color: {color_info['hex']}; 
                    color: white; 
                    border: none; 
                    padding: 1px 4px; 
                    border-radius: 4px; 
                    font-size: 9px;
                    font-weight: bold;
                    min-height: 14px;
                    max-height: 14px;
                    margin: 0px;
                }} 
                QPushButton[class="ticker-button"]:hover {{
                    background-color: {color_info['hover']};
                }}
            """
            button.setStyleSheet(button_style)
            self.selected_tickers_layout.addWidget(button)
            self.selected_tickers_buttons[ticker] = button
            text_width = font_metrics.horizontalAdvance(ticker) + 10
            logger.debug(f"Added ticker button: {ticker}, color {color_info['hex']}, width {text_width}")

        self._update_legend()
        self.update_visualizations()
        logger.debug(f"Selected tickers displayed: {self.selected_tickers_order}")

    def adjust_color_brightness(self, hex_color, factor):
        """Adjust the brightness of a hex color for hover effect."""
        from matplotlib.colors import hex2color, rgb2hex
        rgb = hex2color(hex_color)
        adjusted_rgb = tuple(min(max(c * factor, 0), 1) for c in rgb[:3])
        return rgb2hex(adjusted_rgb)

    def remove_ticker(self, ticker):
        """Remove a ticker from the selection."""
        for item in self.ticker_list.findItems(ticker, Qt.MatchFlag.MatchExactly):
            item.setSelected(False)
        self.update_selected_tickers()
        logger.debug(f"Removed ticker: {ticker}")

    def clear_all_tickers(self):
        """Clear all selected tickers."""
        self.ticker_list.clearSelection()
        self.selected_tickers_order = []
        self.update_selected_tickers()
        logger.debug("Cleared all tickers")

    def get_message_box_style(self):
        """Get stylesheet for message boxes."""
        colors = ModernStyles.COLORS['dark' if self.is_dark_mode else 'light']
        return (
            f"QMessageBox {{ background-color: {colors['surface']}; color: {colors['text_primary']}; }}"
            f"QMessageBox QLabel {{ color: {colors['text_primary']}; }}"
            f"QPushButton {{ background-color: {colors['accent']}; color: white; border: none; padding: 5px; border-radius: 3px; }}"
            f"QPushButton:hover {{ background-color: {colors['accent_hover']}; }}"
        )

    def calculate_win_rate_over_time(self):
        """Calculate win rate over time from both completed trades and open positions."""
        try:
            # Get both orders and portfolio history for complete analysis
            orders = get_orders()
            portfolio_history = get_portfolio_history()
            
            if not orders and not portfolio_history:
                logger.warning("No orders or portfolio history found for win rate calculation")
                return pd.DataFrame()

            all_trades = []
            
            # PART 1: Completed trades (sell orders with profit/loss info)
            if orders:
                orders_df = pd.DataFrame(orders)
                orders_df['date'] = pd.to_datetime(orders_df['date'], utc=True)
                
                # Filter by date range
                orders_df = orders_df[(orders_df['date'] >= self.start_date) & (orders_df['date'] <= self.end_date)]
                
                # Get completed trades (sell orders)
                sell_orders = orders_df[orders_df['action'] == 'sell'].copy()
                
                for _, sell_order in sell_orders.iterrows():
                    trade_data = {
                        'date': sell_order['date'],
                        'ticker': sell_order['ticker'],
                        'trade_type': 'COMPLETED',
                        'profit_loss': sell_order.get('profit_loss', 0),
                        'is_profitable': sell_order.get('profit_loss', 0) > 0
                    }
                    all_trades.append(trade_data)
            
            # PART 2: Open positions (current holdings with unrealized P&L)
            if portfolio_history:
                # Get current holdings from latest portfolio state
                current_portfolio = portfolio_history[-1] if portfolio_history else {}
                current_holdings = current_portfolio.get('holdings', {})
                
                # Get latest prices for current valuation
                latest_prices = {}
                if self.data_manager.data is not None and not self.data_manager.data.empty:
                    latest_date = self.data_manager.data['date'].max()
                    latest_data = self.data_manager.data[self.data_manager.data['date'] == latest_date]
                    for _, row in latest_data.iterrows():
                        latest_prices[row['Ticker']] = row['Close']
                
                # Analyze each open position
                for ticker, holding in current_holdings.items():
                    shares = holding.get('shares', 0)
                    purchase_price = holding.get('purchase_price', 0)
                    purchase_date = holding.get('purchase_date')
                    
                    if shares <= 0 or purchase_price <= 0:
                        continue
                    
                    # Get current price
                    current_price = latest_prices.get(ticker, purchase_price)
                    
                    # Calculate unrealized profit/loss
                    current_value = shares * current_price
                    invested_value = shares * purchase_price
                    unrealized_pnl = current_value - invested_value
                    
                    # Convert purchase_date to datetime if needed
                    if isinstance(purchase_date, str):
                        purchase_date = pd.to_datetime(purchase_date, utc=True)
                    elif isinstance(purchase_date, pd.Timestamp) and purchase_date.tz is None:
                        purchase_date = purchase_date.tz_localize('UTC')
                    
                    # Only include if purchase date is within our analysis range
                    if purchase_date and purchase_date >= self.start_date and purchase_date <= self.end_date:
                        trade_data = {
                            'date': purchase_date,  # Use purchase date for chronological ordering
                            'ticker': ticker,
                            'trade_type': 'OPEN',
                            'profit_loss': unrealized_pnl,
                            'is_profitable': unrealized_pnl > 0
                        }
                        all_trades.append(trade_data)
            
            if not all_trades:
                logger.warning("No trades (completed or open) found for win rate analysis")
                return pd.DataFrame()
            
            # Convert to DataFrame and sort by date
            trades_df = pd.DataFrame(all_trades)
            trades_df = trades_df.sort_values('date')
            
            # Calculate cumulative win rate over time (including both completed and open trades)
            trades_df['cumulative_wins'] = trades_df['is_profitable'].cumsum()
            trades_df['trade_number'] = range(1, len(trades_df) + 1)
            trades_df['cumulative_win_rate'] = (trades_df['cumulative_wins'] / trades_df['trade_number']) * 100
            
            # Calculate rolling win rate using recent trades
            if len(trades_df) > 10:
                window_size = min(10, len(trades_df))  # Use up to 10 recent trades
                trades_df['rolling_win_rate'] = trades_df['is_profitable'].rolling(
                    window=window_size, min_periods=1
                ).mean() * 100
            else:
                trades_df['rolling_win_rate'] = trades_df['cumulative_win_rate']
            
            return trades_df[['date', 'cumulative_win_rate', 'rolling_win_rate', 'is_profitable', 'trade_number', 'trade_type', 'ticker']]
            
        except Exception as e:
            logger.error(f"Error calculating win rate over time: {e}", exc_info=True)
            return pd.DataFrame()

    def plot_win_rate_over_time(self):
        """Plot win rate over time with rolling window and target line, including both completed and open trades."""
        ax = self.chart_fig.add_subplot(111)
        theme_colors = self._get_theme_colors()
        
        win_rate_data = self.calculate_win_rate_over_time()
        
        if win_rate_data.empty:
            ax.text(0.5, 0.5, 'No trade data available for win rate analysis', 
                   horizontalalignment='center', verticalalignment='center', 
                   color=theme_colors['text'])
            return

        # Plot cumulative win rate
        ax.plot(win_rate_data['date'], win_rate_data['cumulative_win_rate'], 
               label='Overall Win Rate', color='#2196F3', linewidth=2.5, alpha=0.8)
        
        # Plot rolling win rate
        ax.plot(win_rate_data['date'], win_rate_data['rolling_win_rate'], 
               label='Rolling Win Rate', color='#F59E0B', linewidth=2.0, alpha=0.9)
        
        # Add 70% target line
        ax.axhline(y=70, color='#d62728', linestyle='--', linewidth=1.5, 
                  label='Target (70%)', alpha=0.8)
        
        # Add markers for individual trades (differentiate completed vs open)
        profitable_completed = win_rate_data[(win_rate_data['is_profitable']) & (win_rate_data['trade_type'] == 'COMPLETED')]
        losing_completed = win_rate_data[(~win_rate_data['is_profitable']) & (win_rate_data['trade_type'] == 'COMPLETED')]
        profitable_open = win_rate_data[(win_rate_data['is_profitable']) & (win_rate_data['trade_type'] == 'OPEN')]
        losing_open = win_rate_data[(~win_rate_data['is_profitable']) & (win_rate_data['trade_type'] == 'OPEN')]
        
        # Completed trades (solid markers)
        if not profitable_completed.empty:
            ax.scatter(profitable_completed['date'], profitable_completed['cumulative_win_rate'], 
                      color='#2ca02c', s=40, alpha=0.8, marker='^', 
                      label='Profitable (Completed)', zorder=5)
        
        if not losing_completed.empty:
            ax.scatter(losing_completed['date'], losing_completed['cumulative_win_rate'], 
                      color='#d62728', s=40, alpha=0.8, marker='v', 
                      label='Loss (Completed)', zorder=5)
        
        # Open positions (hollow markers)
        if not profitable_open.empty:
            ax.scatter(profitable_open['date'], profitable_open['cumulative_win_rate'], 
                      color='#2ca02c', s=35, alpha=0.6, marker='^', facecolors='none', 
                      edgecolors='#2ca02c', linewidth=2, label='Profitable (Open)', zorder=6)
        
        if not losing_open.empty:
            ax.scatter(losing_open['date'], losing_open['cumulative_win_rate'], 
                      color='#d62728', s=35, alpha=0.6, marker='v', facecolors='none', 
                      edgecolors='#d62728', linewidth=2, label='Loss (Open)', zorder=6)
        
        # Styling
        ax.set_title('Win Rate Over Time (All Trades: Completed + Open)', pad=15, color=theme_colors['text'], fontsize=14, fontweight='bold')
        ax.set_xlabel('Date', color=theme_colors['text'])
        ax.set_ylabel('Win Rate (%)', color=theme_colors['text'])
        ax.grid(True, linestyle='--', alpha=0.3, color=theme_colors['grid'])
        ax.set_facecolor(theme_colors['surface'])
        
        # Set y-axis limits to show percentage properly
        ax.set_ylim(0, 100)
        
        # Calculate detailed statistics
        final_win_rate = win_rate_data['cumulative_win_rate'].iloc[-1]
        total_trades = len(win_rate_data)
        completed_trades = len(win_rate_data[win_rate_data['trade_type'] == 'COMPLETED'])
        open_trades = len(win_rate_data[win_rate_data['trade_type'] == 'OPEN'])
        
        # Add comprehensive text box with current statistics
        textstr = f'Overall Win Rate: {final_win_rate:.1f}%\nTotal Trades: {total_trades}\nCompleted: {completed_trades} | Open: {open_trades}\nTarget: 70%'
        props = dict(boxstyle='round', facecolor=theme_colors['surface'], alpha=0.9, 
                    edgecolor=theme_colors['grid'])
        ax.text(0.02, 0.98, textstr, transform=ax.transAxes, fontsize=10,
               verticalalignment='top', bbox=props, color=theme_colors['text'])
        
        # Color-code the current win rate text based on performance
        if final_win_rate >= 70:
            status_color = '#2ca02c'  # Green for good performance
            status_text = 'TARGET MET ✓'
        elif final_win_rate >= 60:
            status_color = '#F59E0B'  # Orange for moderate performance
            status_text = 'CLOSE TO TARGET'
        else:
            status_color = '#d62728'  # Red for poor performance
            status_text = 'BELOW TARGET'
        
        ax.text(0.98, 0.98, status_text, transform=ax.transAxes, fontsize=11, fontweight='bold',
               verticalalignment='top', horizontalalignment='right', color=status_color)
        
        # Add a breakdown line showing the mix of completed vs open trades
        breakdown_text = f'Mix: {(completed_trades/total_trades)*100:.0f}% Completed, {(open_trades/total_trades)*100:.0f}% Open'
        ax.text(0.98, 0.02, breakdown_text, transform=ax.transAxes, fontsize=9, style='italic',
               verticalalignment='bottom', horizontalalignment='right', color=theme_colors['text'], alpha=0.7)
        
        self.chart_fig.tight_layout()

    def update_visualizations(self):
        """Update the visualization based on the selected graph type."""
        graph_type = self.graph_combo.currentText()

        self.chart_fig.clear()
        self._update_figure_colors()

        try:
            start_date = pd.to_datetime(self.data_manager.start_date, utc=True) if self.data_manager.start_date else None
            end_date = pd.to_datetime(self.data_manager.end_date, utc=True) if self.data_manager.end_date else None
            if (start_date is None or end_date is None) and self.data_manager.data is not None and not self.data_manager.data.empty:
                dates = pd.to_datetime(self.data_manager.data['date'], utc=True)
                start_date = start_date or dates.min()
                end_date = end_date or dates.max()
            if start_date is None:
                start_date = pd.Timestamp('2000-01-01', tz='UTC')
            if end_date is None:
                end_date = pd.Timestamp.now(tz='UTC')
            self.start_date = start_date
            self.end_date = end_date
            logger.debug(f"Using date range: {self.start_date} to {self.end_date}")
        except Exception as e:
            logger.error(f"Error setting dates: {e}")
            theme_colors = self._get_theme_colors()
            self.chart_fig.add_subplot(111).text(0.5, 0.5, 'Error: Invalid date range',
                                                 horizontalalignment='center', verticalalignment='center',
                                                 color=theme_colors['text'])
            self.chart_canvas.draw()
            return

        if graph_type == "Predicted vs Actual Sharpe":
            self.plot_predicted_vs_actual_sharpe(self.selected_tickers_order)
        elif graph_type == "Profit over Std Dev":
            self.plot_profit_over_std_dev()
        elif graph_type == "Portfolio Value Over Time":
            self.plot_portfolio_value()
        elif graph_type == "Buy/Sell Distribution":
            self.plot_buy_sell_distribution()
<<<<<<< HEAD
        elif graph_type == "Win Rate Over Time":  # NEW: Handle win rate plot
            self.plot_win_rate_over_time()
=======
>>>>>>> 6f2b28c1

        self.chart_canvas.draw()

    def update_dashboard(self):
        """Refresh the dashboard visualizations."""
        self.update_visualizations()
        logger.info("Dashboard updated")

    def plot_predicted_vs_actual_sharpe(self, selected_tickers):
        """Plot predicted Sharpe as solid lines and actual Sharpe as dots over time."""
        ax = self.chart_fig.add_subplot(111)
        theme_colors = self._get_theme_colors()
        
        data = self.data_manager.data.copy() if self.data_manager.data is not None else None
        if data is None or data.empty:
            ax.text(0.5, 0.5, 'No market data available', horizontalalignment='center',
                    verticalalignment='center', color=theme_colors['text'])
            return

        data['date'] = pd.to_datetime(data['date'], utc=True)
        data = data[(data['date'] >= self.start_date) & (data['date'] <= self.end_date)]

        if not selected_tickers:
            ax.text(0.5, 0.5, 'Select at least one ticker', horizontalalignment='center',
                    verticalalignment='center', color=theme_colors['text'])
            return

        data = data[data['Ticker'].isin(selected_tickers)]
        if data.empty:
            ax.text(0.5, 0.5, 'No data for selected tickers', horizontalalignment='center',
                    verticalalignment='center', color=theme_colors['text'])
            return

        colors = [self.ticker_colors[ticker]['rgb'] for ticker in selected_tickers if ticker in self.ticker_colors]

        for idx, ticker in enumerate(selected_tickers):
            ticker_data = data[data['Ticker'] == ticker].sort_values('date')
            if not ticker_data.empty:
                ax.plot(ticker_data['date'], ticker_data['Best_Prediction'],
                        label=f'{ticker} Predicted', color=colors[idx], linewidth=2.0)
                actual_data = ticker_data[ticker_data['Actual_Sharpe'] != -1.0]
                if not actual_data.empty:
                    ax.scatter(actual_data['date'], actual_data['Actual_Sharpe'],
                               label=f'{ticker} Actual', color=colors[idx], s=50)

        ax.set_title('Predicted vs Actual Sharpe Ratios', pad=10, color=theme_colors['text'])
        ax.set_xlabel('Date', color=theme_colors['text'])
        ax.set_ylabel('Sharpe Ratio', color=theme_colors['text'])
        ax.grid(True, linestyle='--', alpha=0.5, color=theme_colors['grid'])
        ax.set_facecolor(theme_colors['surface'])
        
        self.chart_fig.tight_layout()

    def plot_profit_over_std_dev(self):
        """Plot profit divided by annual standard deviation over rolling one-year periods."""
        ax = self.chart_fig.add_subplot(111)
        theme_colors = self._get_theme_colors()
        
        portfolio_history = get_portfolio_history()
        if not portfolio_history:
            ax.text(0.5, 0.5, 'No portfolio history available', horizontalalignment='center',
                    verticalalignment='center', color=theme_colors['text'])
            return

        df = pd.DataFrame(portfolio_history)
        df['date'] = pd.to_datetime(df['date'], utc=True)
        df = df[(df['date'] >= self.start_date) & (df['date'] <= self.end_date)]
        if df.empty:
            ax.text(0.5, 0.5, 'No portfolio history in date range', horizontalalignment='center',
                    verticalalignment='center', color=theme_colors['text'])
            return

        ratios = []
        dates = []
        window_days = 365
        df = df.sort_values('date')
        
        for i in range(len(df) - window_days):
            period = df.iloc[i:i + window_days]
            if len(period) == window_days:
                profit = period['value'].iloc[-1] - period['value'].iloc[0]
                daily_returns = period['value'].pct_change().dropna()
                annual_std = daily_returns.std() * np.sqrt(252) if not daily_returns.empty else np.nan
                ratio = profit / annual_std if annual_std != 0 and not np.isnan(annual_std) else np.nan
                ratios.append(ratio)
                dates.append(period['date'].iloc[-1])

        if not ratios or np.isnan(ratios).all():
            ax.text(0.5, 0.5, 'Insufficient data for one-year periods', horizontalalignment='center',
                    verticalalignment='center', color=theme_colors['text'])
            return

        ax.plot(dates, ratios, label='Profit / Std Dev', color='#2196F3', linewidth=2.0)
        ax.set_title('Profit over Annual Std Dev (Rolling One-Year)', pad=10, color=theme_colors['text'])
        ax.set_xlabel('Date', color=theme_colors['text'])
        ax.set_ylabel('Profit / Std Dev', color=theme_colors['text'])
        ax.grid(True, linestyle='--', alpha=0.5, color=theme_colors['grid'])
        ax.set_facecolor(theme_colors['surface'])
        
        self.chart_fig.tight_layout()

    def plot_portfolio_value(self):
        """Plot portfolio value over time with S&P 500 benchmark."""
        ax = self.chart_fig.add_subplot(111)
        theme_colors = self._get_theme_colors()
        
        portfolio_history = get_portfolio_history()
        if not portfolio_history:
            ax.text(0.5, 0.5, 'No portfolio history available', horizontalalignment='center',
                    verticalalignment='center', color=theme_colors['text'])
            return

        df = pd.DataFrame(portfolio_history)
        df['date'] = pd.to_datetime(df['date'], utc=True)
        df = df[(df['date'] >= self.start_date) & (df['date'] <= self.end_date)]
        if df.empty:
            ax.text(0.5, 0.5, 'No portfolio history in date range', horizontalalignment='center',
                    verticalalignment='center', color=theme_colors['text'])
            return

        ax.plot(df['date'], df['value'], label='Portfolio Value', color='#2196F3', linewidth=2.0)
        if self.data_manager.data is not None and 'Ticker' in self.data_manager.data and 'SPY' in self.data_manager.data['Ticker'].values:
            sp500_data = self.data_manager.data[self.data_manager.data['Ticker'] == 'SPY'].copy()
            sp500_data['date'] = pd.to_datetime(sp500_data['date'], utc=True)
            sp500_data = sp500_data[(sp500_data['date'] >= self.start_date) & (sp500_data['date'] <= self.end_date)]
            if not sp500_data.empty:
                sp500_data['value'] = sp500_data['Close'] / sp500_data['Close'].iloc[0] * df['value'].iloc[0]
                ax.plot(sp500_data['date'], sp500_data['value'], label='S&P 500', color='#F59E0B', linestyle='--', linewidth=1.5)

        ax.set_title('Portfolio Value Over Time', pad=10, color=theme_colors['text'])
        ax.set_xlabel('Date', color=theme_colors['text'])
        ax.set_ylabel('Value ($)', color=theme_colors['text'])
        ax.grid(True, linestyle='--', alpha=0.5, color=theme_colors['grid'])
        ax.set_facecolor(theme_colors['surface'])
        
        self.chart_fig.tight_layout()

    def plot_buy_sell_distribution(self):
        """Plot pie chart of buy vs sell transactions in the current portfolio."""
        ax = self.chart_fig.add_subplot(111)
        theme_colors = self._get_theme_colors()
        
        orders = get_orders()
        if not orders:
            ax.text(0.5, 0.5, 'No trade history available', horizontalalignment='center',
                    verticalalignment='center', color=theme_colors['text'])
            return

        orders_df = pd.DataFrame(orders)
        orders_df['date'] = pd.to_datetime(orders_df['date'], utc=True)
        orders_df = orders_df[(orders_df['date'] >= self.start_date) & (orders_df['date'] <= self.end_date)]

        if orders_df.empty:
            ax.text(0.5, 0.5, 'No trades in date range', horizontalalignment='center',
                    verticalalignment='center', color=theme_colors['text'])
            return

        action_counts = orders_df['action'].value_counts()
        labels = action_counts.index
        sizes = action_counts.values
        colors = ['#2196F3', '#F59E0B']

        ax.pie(sizes, labels=labels, colors=colors, autopct='%1.1f%%', startangle=90)
        ax.set_title('Buy/Sell Distribution', pad=10, color=theme_colors['text'])
        ax.set_facecolor(theme_colors['surface'])
        
        self.chart_fig.tight_layout()<|MERGE_RESOLUTION|>--- conflicted
+++ resolved
@@ -2,6 +2,9 @@
 import os
 from PyQt6.QtWidgets import (QWidget, QVBoxLayout, QHBoxLayout, QLabel,
                              QComboBox, QGroupBox, QListWidget, QListWidgetItem,
+                             QPushButton, QMessageBox, QFrame, QToolTip, QLayout, QGridLayout, QSizePolicy)
+from PyQt6.QtCore import Qt, QEvent, QPoint, QSize, QRect
+from PyQt6.QtGui import QCursor, QFontMetrics, QFont
                              QPushButton, QMessageBox, QFrame, QToolTip, QLayout, QGridLayout, QSizePolicy)
 from PyQt6.QtCore import Qt, QEvent, QPoint, QSize, QRect
 from PyQt6.QtGui import QCursor, QFontMetrics, QFont
@@ -103,6 +106,91 @@
                 line_height = max(line_height, item_height)
         return y + line_height - rect.y()
 
+class FlowLayout(QLayout):
+    """A layout that arranges widgets in a flowing grid, wrapping to new rows as needed."""
+    def __init__(self, parent=None):
+        super().__init__(parent)
+        self._items = []
+        self.setContentsMargins(2, 2, 2, 2)
+        self._spacing = 5
+
+    def addItem(self, item):
+        """Add an item to the layout."""
+        self._items.append(item)
+
+    def count(self):
+        """Return the number of items in the layout."""
+        return len(self._items)
+
+    def itemAt(self, index):
+        """Return the item at the given index."""
+        if 0 <= index < len(self._items):
+            return self._items[index]
+        return None
+
+    def takeAt(self, index):
+        """Remove and return the item at the given index."""
+        if 0 <= index < len(self._items):
+            return self._items.pop(index)
+        return None
+
+    def expandingDirections(self):
+        """Return the directions in which the layout can expand."""
+        return Qt.Orientation(0)
+
+    def hasHeightForWidth(self):
+        """Return whether the layout has height for width."""
+        return True
+
+    def heightForWidth(self, width):
+        """Return the preferred height for the given width."""
+        return self._do_layout(QRect(0, 0, width, 0), False)
+
+    def setGeometry(self, rect):
+        """Set the geometry of the layout."""
+        super().setGeometry(rect)
+        self._do_layout(rect, True)
+
+    def sizeHint(self):
+        """Return the preferred size of the layout."""
+        return self.minimumSize()
+
+    def minimumSize(self):
+        """Return the minimum size of the layout."""
+        size = QSize()
+        for item in self._items:
+            size = size.expandedTo(item.minimumSize())
+        size += QSize(2 * self.contentsMargins().left(), 2 * self.contentsMargins().top())
+        return size
+
+    def _do_layout(self, rect, apply_geometry):
+        """Perform the layout calculations."""
+        x = rect.x()
+        y = rect.y()
+        line_height = 0
+        max_height = rect.height()
+        for item in self._items:
+            wid = item.widget()
+            if wid is None:
+                continue
+            item_size = item.sizeHint()
+            item_width = item_size.width()
+            item_height = item_size.height()
+            space_x = self._spacing
+            space_y = self._spacing
+            next_x = x + item_width + space_x
+            if next_x - space_x > rect.right() and line_height > 0:
+                x = rect.x()
+                y = y + line_height + space_y
+                next_x = x + item_width + space_x
+                line_height = 0
+            if y + item_height <= rect.y() + max_height:
+                if apply_geometry:
+                    item.setGeometry(QRect(QPoint(x, y), QSize(item_width, item_height)))
+                x = next_x
+                line_height = max(line_height, item_height)
+        return y + line_height - rect.y()
+
 class CustomFigureCanvas(FigureCanvas):
     """Custom canvas to handle hover tooltips for plots."""
     def __init__(self, figure, parent=None, get_tooltip_text=None):
@@ -110,6 +198,8 @@
         self.setParent(parent)
         self.get_tooltip_text = get_tooltip_text
         self.setMouseTracking(True)
+        self.get_tooltip_text = get_tooltip_text
+        self.setMouseTracking(True)
 
     def enterEvent(self, event):
         """Show tooltip at the current mouse cursor position."""
@@ -117,6 +207,7 @@
             tooltip_text = self.get_tooltip_text()
             if tooltip_text:
                 pos = QCursor.pos() + QPoint(10, 10)
+                pos = QCursor.pos() + QPoint(10, 10)
                 QToolTip.showText(pos, tooltip_text, self)
         super().enterEvent(event)
 
@@ -131,12 +222,15 @@
         super().__init__(parent)
         self.get_tooltip_text = get_tooltip_text
         self.setMouseTracking(True)
+        self.get_tooltip_text = get_tooltip_text
+        self.setMouseTracking(True)
 
     def enterEvent(self, event):
         """Show tooltip at the current mouse cursor position."""
         if self.get_tooltip_text:
             tooltip_text = self.get_tooltip_text()
             if tooltip_text:
+                pos = QCursor.pos() + QPoint(10, 10)
                 pos = QCursor.pos() + QPoint(10, 10)
                 QToolTip.showText(pos, tooltip_text, self)
         super().enterEvent(event)
@@ -153,22 +247,23 @@
         self.is_dark_mode = True
         self.ticker_colors = {}
         self.selected_tickers_order = []
+        self.ticker_colors = {}
+        self.selected_tickers_order = []
         
         # Define plot descriptions for tooltips
         self.plot_descriptions = {
             "Predicted vs Actual Sharpe": "Plots predicted Sharpe ratios as solid lines and actual Sharpe ratios as dots over time.",
             "Profit over Std Dev": "Shows profit divided by average annual standard deviation of portfolio value over rolling one-year periods.",
             "Portfolio Value Over Time": "Displays the portfolio value over time compared to the S&P 500 benchmark.",
-<<<<<<< HEAD
             "Buy/Sell Distribution": "Pie chart showing the distribution of buy and sell transactions in the current portfolio.",
             "Win Rate Over Time": "Shows the percentage of profitable trades over time using a rolling window analysis."
-=======
-            "Buy/Sell Distribution": "Pie chart showing the distribution of buy and sell transactions in the current portfolio."
->>>>>>> 6f2b28c1
         }
         
+        # Define a distinguishable color palette
         # Define a distinguishable color palette
         self.color_palette = [
+            '#1f77b4', '#87ceeb', '#ff7f0e', '#2ca02c', '#d62728',
+            '#9467bd', '#8c564b', '#e377c2', '#7f7f7f', '#bcbd22'
             '#1f77b4', '#87ceeb', '#ff7f0e', '#2ca02c', '#d62728',
             '#9467bd', '#8c564b', '#e377c2', '#7f7f7f', '#bcbd22'
         ]
@@ -183,6 +278,7 @@
         self._configure_matplotlib_style()
         
         logger.debug(f"Using font family: {font_family}")
+        self.setAutoFillBackground(True)  # Ensure widget background is rendered
         self.setAutoFillBackground(True)  # Ensure widget background is rendered
         self.setup_ui()
         logger.info("AnalysisDashboard initialized")
@@ -239,6 +335,11 @@
         self.ticker_container.setFixedWidth(200)  # Lock sidebar width
         self.ticker_container.setStyleSheet(f"background-color: {'#212121' if self.is_dark_mode else '#f5f5f5'};")
         ticker_layout = QVBoxLayout(self.ticker_container)
+        # Left sidebar for ticker selection and legend
+        self.ticker_container = QFrame()
+        self.ticker_container.setFixedWidth(200)  # Lock sidebar width
+        self.ticker_container.setStyleSheet(f"background-color: {'#212121' if self.is_dark_mode else '#f5f5f5'};")
+        ticker_layout = QVBoxLayout(self.ticker_container)
         ticker_layout.setContentsMargins(0, 0, 0, 0)
         ticker_layout.setSpacing(8)
         
@@ -248,6 +349,8 @@
         
         self.ticker_list = QListWidget()
         self.ticker_list.setSelectionMode(QListWidget.SelectionMode.MultiSelection)
+        self.ticker_list.setMaximumWidth(200)
+        self.ticker_list.setMinimumHeight(300)  # Ensure ticker list doesn't shrink
         self.ticker_list.setMaximumWidth(200)
         self.ticker_list.setMinimumHeight(300)  # Ensure ticker list doesn't shrink
         self.ticker_list.setProperty("class", "dropdown-input")
@@ -264,7 +367,12 @@
         # Selected tickers header (label and clear button)
         self.selected_tickers_header = QHBoxLayout()
         self.selected_tickers_header.setSpacing(5)
+        # Selected tickers header (label and clear button)
+        self.selected_tickers_header = QHBoxLayout()
+        self.selected_tickers_header.setSpacing(5)
         self.selected_tickers_label = QLabel("Selected:")
+        self.selected_tickers_header.addWidget(self.selected_tickers_label)
+        self.selected_tickers_header.addStretch()
         self.selected_tickers_header.addWidget(self.selected_tickers_label)
         self.selected_tickers_header.addStretch()
         self.clear_tickers_button = QPushButton("Clear All")
@@ -299,6 +407,34 @@
         
         ticker_layout.addStretch()
         main_layout.addWidget(self.ticker_container, stretch=0)
+        self.selected_tickers_header.addWidget(self.clear_tickers_button)
+        ticker_layout.addLayout(self.selected_tickers_header)
+
+        # Selected tickers area with QVBoxLayout
+        self.selected_tickers_widget = QWidget()
+        self.selected_tickers_widget.setProperty("class", "selected-tickers")
+        self.selected_tickers_layout = QVBoxLayout(self.selected_tickers_widget)
+        self.selected_tickers_layout.setContentsMargins(2, 2, 2, 2)
+        self.selected_tickers_layout.setSpacing(2)
+        self.selected_tickers_layout.setAlignment(Qt.AlignmentFlag.AlignTop)  # Stack from top
+        self.selected_tickers_buttons = {}
+        ticker_layout.addWidget(self.selected_tickers_widget)
+
+        # Legend area with QGridLayout
+        self.legend_widget = QWidget()
+        self.legend_widget.setFixedHeight(100)  # Lock legend area height
+        self.legend_layout = QGridLayout(self.legend_widget)
+        self.legend_layout.setContentsMargins(2, 2, 2, 2)
+        self.legend_layout.setSpacing(2)
+        self.legend_layout.setRowStretch(0, 1)
+        self.legend_layout.setRowStretch(1, 1)
+        self.legend_layout.setRowStretch(2, 1)
+        self.legend_layout.setRowStretch(3, 1)
+        self.legend_layout.setRowStretch(4, 1)
+        ticker_layout.addWidget(self.legend_widget)
+        
+        ticker_layout.addStretch()
+        main_layout.addWidget(self.ticker_container, stretch=0)
 
         # Right side: graph type and plot canvas
         right_layout = QVBoxLayout()
@@ -323,16 +459,13 @@
             "Predicted vs Actual Sharpe",
             "Profit over Std Dev",
             "Portfolio Value Over Time",
-<<<<<<< HEAD
             "Buy/Sell Distribution",
             "Win Rate Over Time"  # NEW: Added win rate plot
-=======
-            "Buy/Sell Distribution"
->>>>>>> 6f2b28c1
         ])
         self.graph_combo.currentIndexChanged.connect(self.change_graph_type)
         self.graph_combo.setProperty("class", "dropdown-input")
         graph_layout.addWidget(self.graph_combo)
+        graph_layout.addStretch()
         graph_layout.addStretch()
         right_layout.addWidget(graph_container)
 
@@ -350,6 +483,7 @@
         self.set_theme(self.is_dark_mode)
         self.update_visualizations()
         logger.debug("UI setup completed for AnalysisDashboard")
+        logger.debug("UI setup completed for AnalysisDashboard")
 
     def _show_label_tooltip(self, event, label):
         """Show tooltip for the graph type label."""
@@ -375,6 +509,7 @@
 
     def set_theme(self, is_dark_mode):
         """Apply the specified theme to the dashboard, ensuring consistent background colors."""
+        """Apply the specified theme to the dashboard, ensuring consistent background colors."""
         self.is_dark_mode = is_dark_mode
         
         self._configure_matplotlib_style()
@@ -382,6 +517,9 @@
 
         style = ModernStyles.get_complete_style(self.is_dark_mode)
         colors = ModernStyles.COLORS['dark' if self.is_dark_mode else 'light']
+        
+        # Set main widget background to match ticker_container
+        self.setStyleSheet(f"background-color: {colors['surface']};")
         
         # Set main widget background to match ticker_container
         self.setStyleSheet(f"background-color: {colors['surface']};")
@@ -499,6 +637,36 @@
             QPushButton[class="ticker-button"]:hover {{
                 opacity: 0.8;
             }}
+            QLabel[class="legend-label"] {{
+                color: {colors['text_primary']};
+                font-size: 9px;
+                font-family: 'Segoe UI';
+                margin: 0px;
+                padding: 0px;
+            }}
+            QWidget[class="legend-item"] {{
+                margin: 0px;
+                padding: 0px;
+                max-height: 18px;
+            }}
+            QWidget[class="selected-tickers"] {{
+                background-color: transparent;
+                border: none;
+            }}
+            QPushButton[class="ticker-button"] {{
+                color: white;
+                border: none;
+                padding: 1px 4px;
+                border-radius: 4px;
+                font-size: 9px;
+                font-weight: bold;
+                min-height: 14px;
+                max-height: 14px;
+                margin: 0px;
+            }}
+            QPushButton[class="ticker-button"]:hover {{
+                opacity: 0.8;
+            }}
         """
         complete_style = style + additional_styles
         self.setStyleSheet(complete_style)
@@ -514,6 +682,18 @@
                 border: none;
             }}
         """)
+        self.selected_tickers_widget.setStyleSheet(f"""
+            QWidget[class="selected-tickers"] {{
+                background-color: transparent;
+                border: none;
+            }}
+        """)
+        self.ticker_container.setStyleSheet(f"""
+            QFrame {{
+                background-color: {colors['surface']};
+                border: none;
+            }}
+        """)
         self.chart_canvas.setStyleSheet(f"""
             background-color: {colors['surface']};
             border: none;
@@ -521,6 +701,7 @@
         self.selected_tickers_label.setStyleSheet(f"color: {colors['text_primary']}; font-size: 12px; font-weight: 500;")
         
         self._update_ticker_button_colors()
+        self._update_ticker_button_colors()
         self.update_visualizations()
         logger.debug(f"Applied theme: {'dark' if is_dark_mode else 'light'}")
 
@@ -534,20 +715,28 @@
         
         for ticker, button in self.selected_tickers_buttons.items():
             if ticker in self.ticker_colors and button:
+            if ticker in self.ticker_colors and button:
                 color_info = self.ticker_colors[ticker]
                 button_style = f"""
+                    QPushButton[class="ticker-button"] {{
                     QPushButton[class="ticker-button"] {{
                         background-color: {color_info['hex']}; 
                         color: white; 
                         border: none; 
                         padding: 1px 4px; 
+                        padding: 1px 4px; 
                         border-radius: 4px; 
+                        font-size: 9px;
                         font-size: 9px;
                         font-weight: bold;
                         min-height: 14px;
                         max-height: 14px;
                         margin: 0px;
+                        min-height: 14px;
+                        max-height: 14px;
+                        margin: 0px;
                     }} 
+                    QPushButton[class="ticker-button"]:hover {{
                     QPushButton[class="ticker-button"]:hover {{
                         background-color: {color_info['hover']};
                     }}
@@ -575,6 +764,7 @@
         }
 
     def _get_ticker_colors(self, tickers):
+        """Get consistent colors for tickers using the color palette."""
         """Get consistent colors for tickers using the color palette."""
         if not tickers:
             return {}
@@ -715,7 +905,6 @@
                 legend_item.addStretch()
                 self.legend_layout.addWidget(legend_widget, 0, idx)
 
-<<<<<<< HEAD
         elif graph_type == "Win Rate Over Time":
             # Legend for win rate plot
             legend_items = [
@@ -744,8 +933,6 @@
                     col = idx % 2
                     self.legend_layout.addWidget(legend_widget, row, col)
 
-=======
->>>>>>> 6f2b28c1
     def update_selected_tickers(self):
         """Update the display of selected tickers in a vertical layout with dynamic sizing."""
         # Clear existing buttons in the layout and dictionary
@@ -757,9 +944,20 @@
         logger.debug("Cleared selected tickers layout and buttons dictionary")
 
         # Get selected tickers
+        """Update the display of selected tickers in a vertical layout with dynamic sizing."""
+        # Clear existing buttons in the layout and dictionary
+        while self.selected_tickers_layout.count():
+            item = self.selected_tickers_layout.takeAt(0)
+            if item.widget():
+                item.widget().deleteLater()
+        self.selected_tickers_buttons.clear()  # Clear dictionary to avoid stale references
+        logger.debug("Cleared selected tickers layout and buttons dictionary")
+
+        # Get selected tickers
         selected_items = self.ticker_list.selectedItems()
         selected_tickers = [item.text() for item in selected_items]
 
+        # Enforce 5-ticker limit
         # Enforce 5-ticker limit
         if len(selected_tickers) > 5:
             msg = QMessageBox()
@@ -774,6 +972,7 @@
             selected_tickers = selected_tickers[:5]
 
         # Update ticker order
+        # Update ticker order
         new_order = []
         for ticker in self.selected_tickers_order:
             if ticker in selected_tickers:
@@ -784,7 +983,10 @@
         
         self.selected_tickers_order = new_order[:5]  # Ensure max 5 tickers
         logger.debug(f"Updated selected tickers order: {self.selected_tickers_order}")
-
+        self.selected_tickers_order = new_order[:5]  # Ensure max 5 tickers
+        logger.debug(f"Updated selected tickers order: {self.selected_tickers_order}")
+
+        # Update ticker colors
         # Update ticker colors
         self.ticker_colors = self._get_ticker_colors(self.selected_tickers_order)
 
@@ -825,9 +1027,48 @@
             self.selected_tickers_buttons[ticker] = button
             text_width = font_metrics.horizontalAdvance(ticker) + 10
             logger.debug(f"Added ticker button: {ticker}, color {color_info['hex']}, width {text_width}")
-
+        # Add buttons for selected tickers
+        font = QFont("Segoe UI", 9)
+        font_metrics = QFontMetrics(font)
+        for ticker in self.selected_tickers_order:
+            color_info = self.ticker_colors.get(ticker, {'hex': '#1f77b4', 'hover': '#184f8d'})
+            
+            button = QPushButton(ticker)
+            button.setProperty("class", "ticker-button")
+            button.setFixedHeight(14)
+            button.setMinimumWidth(0)  # Allow shrinking
+            button.setMaximumWidth(190)  # Cap at container width
+            button.setSizePolicy(QSizePolicy.Policy.Preferred, QSizePolicy.Policy.Fixed)
+            button.setVisible(True)
+            button.clicked.connect(lambda _, t=ticker: self.remove_ticker(t))
+            
+            button_style = f"""
+                QPushButton[class="ticker-button"] {{
+                    background-color: {color_info['hex']}; 
+                    color: white; 
+                    border: none; 
+                    padding: 1px 4px; 
+                    border-radius: 4px; 
+                    font-size: 9px;
+                    font-weight: bold;
+                    min-height: 14px;
+                    max-height: 14px;
+                    margin: 0px;
+                }} 
+                QPushButton[class="ticker-button"]:hover {{
+                    background-color: {color_info['hover']};
+                }}
+            """
+            button.setStyleSheet(button_style)
+            self.selected_tickers_layout.addWidget(button)
+            self.selected_tickers_buttons[ticker] = button
+            text_width = font_metrics.horizontalAdvance(ticker) + 10
+            logger.debug(f"Added ticker button: {ticker}, color {color_info['hex']}, width {text_width}")
+
+        self._update_legend()
         self._update_legend()
         self.update_visualizations()
+        logger.debug(f"Selected tickers displayed: {self.selected_tickers_order}")
         logger.debug(f"Selected tickers displayed: {self.selected_tickers_order}")
 
     def adjust_color_brightness(self, hex_color, factor):
@@ -842,6 +1083,7 @@
         for item in self.ticker_list.findItems(ticker, Qt.MatchFlag.MatchExactly):
             item.setSelected(False)
         self.update_selected_tickers()
+        logger.debug(f"Removed ticker: {ticker}")
         logger.debug(f"Removed ticker: {ticker}")
 
     def clear_all_tickers(self):
@@ -1106,11 +1348,8 @@
             self.plot_portfolio_value()
         elif graph_type == "Buy/Sell Distribution":
             self.plot_buy_sell_distribution()
-<<<<<<< HEAD
         elif graph_type == "Win Rate Over Time":  # NEW: Handle win rate plot
             self.plot_win_rate_over_time()
-=======
->>>>>>> 6f2b28c1
 
         self.chart_canvas.draw()
 
@@ -1119,6 +1358,8 @@
         self.update_visualizations()
         logger.info("Dashboard updated")
 
+    def plot_predicted_vs_actual_sharpe(self, selected_tickers):
+        """Plot predicted Sharpe as solid lines and actual Sharpe as dots over time."""
     def plot_predicted_vs_actual_sharpe(self, selected_tickers):
         """Plot predicted Sharpe as solid lines and actual Sharpe as dots over time."""
         ax = self.chart_fig.add_subplot(111)
@@ -1158,23 +1399,44 @@
 
         ax.set_title('Predicted vs Actual Sharpe Ratios', pad=10, color=theme_colors['text'])
         ax.set_xlabel('Date', color=theme_colors['text'])
+            ticker_data = data[data['Ticker'] == ticker].sort_values('date')
+            if not ticker_data.empty:
+                ax.plot(ticker_data['date'], ticker_data['Best_Prediction'],
+                        label=f'{ticker} Predicted', color=colors[idx], linewidth=2.0)
+                actual_data = ticker_data[ticker_data['Actual_Sharpe'] != -1.0]
+                if not actual_data.empty:
+                    ax.scatter(actual_data['date'], actual_data['Actual_Sharpe'],
+                               label=f'{ticker} Actual', color=colors[idx], s=50)
+
+        ax.set_title('Predicted vs Actual Sharpe Ratios', pad=10, color=theme_colors['text'])
+        ax.set_xlabel('Date', color=theme_colors['text'])
         ax.set_ylabel('Sharpe Ratio', color=theme_colors['text'])
         ax.grid(True, linestyle='--', alpha=0.5, color=theme_colors['grid'])
         ax.set_facecolor(theme_colors['surface'])
         
         self.chart_fig.tight_layout()
 
+    def plot_profit_over_std_dev(self):
+        """Plot profit divided by annual standard deviation over rolling one-year periods."""
     def plot_profit_over_std_dev(self):
         """Plot profit divided by annual standard deviation over rolling one-year periods."""
         ax = self.chart_fig.add_subplot(111)
         theme_colors = self._get_theme_colors()
         
+        portfolio_history = get_portfolio_history()
+        if not portfolio_history:
+            ax.text(0.5, 0.5, 'No portfolio history available', horizontalalignment='center',
         portfolio_history = get_portfolio_history()
         if not portfolio_history:
             ax.text(0.5, 0.5, 'No portfolio history available', horizontalalignment='center',
                     verticalalignment='center', color=theme_colors['text'])
             return
 
+        df = pd.DataFrame(portfolio_history)
+        df['date'] = pd.to_datetime(df['date'], utc=True)
+        df = df[(df['date'] >= self.start_date) & (df['date'] <= self.end_date)]
+        if df.empty:
+            ax.text(0.5, 0.5, 'No portfolio history in date range', horizontalalignment='center',
         df = pd.DataFrame(portfolio_history)
         df['date'] = pd.to_datetime(df['date'], utc=True)
         df = df[(df['date'] >= self.start_date) & (df['date'] <= self.end_date)]
@@ -1200,18 +1462,40 @@
 
         if not ratios or np.isnan(ratios).all():
             ax.text(0.5, 0.5, 'Insufficient data for one-year periods', horizontalalignment='center',
+        ratios = []
+        dates = []
+        window_days = 365
+        df = df.sort_values('date')
+        
+        for i in range(len(df) - window_days):
+            period = df.iloc[i:i + window_days]
+            if len(period) == window_days:
+                profit = period['value'].iloc[-1] - period['value'].iloc[0]
+                daily_returns = period['value'].pct_change().dropna()
+                annual_std = daily_returns.std() * np.sqrt(252) if not daily_returns.empty else np.nan
+                ratio = profit / annual_std if annual_std != 0 and not np.isnan(annual_std) else np.nan
+                ratios.append(ratio)
+                dates.append(period['date'].iloc[-1])
+
+        if not ratios or np.isnan(ratios).all():
+            ax.text(0.5, 0.5, 'Insufficient data for one-year periods', horizontalalignment='center',
                     verticalalignment='center', color=theme_colors['text'])
             return
 
+        ax.plot(dates, ratios, label='Profit / Std Dev', color='#2196F3', linewidth=2.0)
+        ax.set_title('Profit over Annual Std Dev (Rolling One-Year)', pad=10, color=theme_colors['text'])
         ax.plot(dates, ratios, label='Profit / Std Dev', color='#2196F3', linewidth=2.0)
         ax.set_title('Profit over Annual Std Dev (Rolling One-Year)', pad=10, color=theme_colors['text'])
         ax.set_xlabel('Date', color=theme_colors['text'])
         ax.set_ylabel('Profit / Std Dev', color=theme_colors['text'])
+        ax.set_ylabel('Profit / Std Dev', color=theme_colors['text'])
         ax.grid(True, linestyle='--', alpha=0.5, color=theme_colors['grid'])
         ax.set_facecolor(theme_colors['surface'])
         
         self.chart_fig.tight_layout()
 
+    def plot_portfolio_value(self):
+        """Plot portfolio value over time with S&P 500 benchmark."""
     def plot_portfolio_value(self):
         """Plot portfolio value over time with S&P 500 benchmark."""
         ax = self.chart_fig.add_subplot(111)
@@ -1231,6 +1515,8 @@
                     verticalalignment='center', color=theme_colors['text'])
             return
 
+        ax.plot(df['date'], df['value'], label='Portfolio Value', color='#2196F3', linewidth=2.0)
+        if self.data_manager.data is not None and 'Ticker' in self.data_manager.data and 'SPY' in self.data_manager.data['Ticker'].values:
         ax.plot(df['date'], df['value'], label='Portfolio Value', color='#2196F3', linewidth=2.0)
         if self.data_manager.data is not None and 'Ticker' in self.data_manager.data and 'SPY' in self.data_manager.data['Ticker'].values:
             sp500_data = self.data_manager.data[self.data_manager.data['Ticker'] == 'SPY'].copy()
@@ -1239,15 +1525,21 @@
             if not sp500_data.empty:
                 sp500_data['value'] = sp500_data['Close'] / sp500_data['Close'].iloc[0] * df['value'].iloc[0]
                 ax.plot(sp500_data['date'], sp500_data['value'], label='S&P 500', color='#F59E0B', linestyle='--', linewidth=1.5)
-
+                sp500_data['value'] = sp500_data['Close'] / sp500_data['Close'].iloc[0] * df['value'].iloc[0]
+                ax.plot(sp500_data['date'], sp500_data['value'], label='S&P 500', color='#F59E0B', linestyle='--', linewidth=1.5)
+
+        ax.set_title('Portfolio Value Over Time', pad=10, color=theme_colors['text'])
         ax.set_title('Portfolio Value Over Time', pad=10, color=theme_colors['text'])
         ax.set_xlabel('Date', color=theme_colors['text'])
         ax.set_ylabel('Value ($)', color=theme_colors['text'])
+        ax.set_ylabel('Value ($)', color=theme_colors['text'])
         ax.grid(True, linestyle='--', alpha=0.5, color=theme_colors['grid'])
         ax.set_facecolor(theme_colors['surface'])
         
         self.chart_fig.tight_layout()
 
+    def plot_buy_sell_distribution(self):
+        """Plot pie chart of buy vs sell transactions in the current portfolio."""
     def plot_buy_sell_distribution(self):
         """Plot pie chart of buy vs sell transactions in the current portfolio."""
         ax = self.chart_fig.add_subplot(111)
@@ -1275,6 +1567,13 @@
 
         ax.pie(sizes, labels=labels, colors=colors, autopct='%1.1f%%', startangle=90)
         ax.set_title('Buy/Sell Distribution', pad=10, color=theme_colors['text'])
+        action_counts = orders_df['action'].value_counts()
+        labels = action_counts.index
+        sizes = action_counts.values
+        colors = ['#2196F3', '#F59E0B']
+
+        ax.pie(sizes, labels=labels, colors=colors, autopct='%1.1f%%', startangle=90)
+        ax.set_title('Buy/Sell Distribution', pad=10, color=theme_colors['text'])
         ax.set_facecolor(theme_colors['surface'])
         
         self.chart_fig.tight_layout()