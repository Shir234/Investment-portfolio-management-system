--- conflicted
+++ resolved
@@ -4,14 +4,8 @@
 sys.path.append(backend_path)
 print(f"Added to sys.path: {backend_path}")  # Debug print
 import pandas as pd
-<<<<<<< HEAD
 import logging 
 from backend.trading_logic_new import run_trading_strategy, get_orders, get_portfolio_history, validate_prediction_quality
-=======
-import logging
-from logging_config import get_logger  # Revert to centralized logging
-from backend.trading_logic import run_integrated_trading_strategy, get_orders, get_portfolio_history, validate_prediction_quality
->>>>>>> 2572165c
 
 # Use centralized logger
 logger = get_logger('trading_connector')
@@ -60,13 +54,9 @@
         logger.info(f"  Mode: {mode}")
         logger.info(f"  Reset State: {reset_state}")
         
-<<<<<<< HEAD
         # NOTE: All the detailed trading logic will be logged to logs/trading_only_YYYYMMDD.log
         # This connector logging appears in logs/app_YYYYMMDD.log
         result = run_trading_strategy(
-=======
-        result = run_integrated_trading_strategy(
->>>>>>> 2572165c
             merged_data=merged_data,
             investment_amount=investment_amount,
             risk_level=risk_level,
