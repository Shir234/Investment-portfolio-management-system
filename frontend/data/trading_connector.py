import pandas as pd
import logging 
<<<<<<< HEAD
from trading_logic import run_trading_strategy, run_portfolio_simulation, get_orders, get_portfolio_history
=======
from trading_logic import run_trading_strategy, get_orders, get_portfolio_history
>>>>>>> adc945f9

logging.basicConfig(level=logging.DEBUG, format='%(asctime)s - %(levelname)s - %(message)s')
logging.getLogger('matplotlib.font_manager').setLevel(logging.WARNING)
logger = logging.getLogger('trading_connector')
logger.setLevel(logging.DEBUG)

def execute_trading_strategy(investment_amount, risk_level, start_date, end_date, data_manager, mode="automatic", reset_state=False):
<<<<<<< HEAD
=======
    """Execute the trading strategy with user inputs from the frontend."""
>>>>>>> adc945f9
    logger.debug("Starting execute_trading_strategy")
    try:
        if end_date < start_date:
            logger.warning("End date is earlier than start date")
            raise ValueError("End date cannot be earlier than start date.")
        
        if data_manager.data is None or data_manager.data.empty:
            logger.error("No data available in data_manager")
            raise ValueError("No data loaded. Please ensure a valid CSV file is selected.")
        
        merged_data = data_manager.data
        logger.debug(f"Merged data shape: {merged_data.shape}")
        
<<<<<<< HEAD
        logger.debug("Calling run_trading_strategy")
=======
        logger.debug(f"Calling run_trading_strategy with mode={mode}, reset_state={reset_state}")
>>>>>>> adc945f9
        result = run_trading_strategy(
            merged_data=merged_data,
            investment_amount=investment_amount,
            risk_level=risk_level,
            start_date=start_date,
            end_date=end_date,
            data_manager=data_manager,
            mode=mode,
            reset_state=reset_state
<<<<<<< HEAD
        )
        
        if mode == "semi-automatic":
            suggestions = result
            portfolio_history = get_portfolio_history()  # Fetch history for UI
        else:
            orders, portfolio_history, _ = result  # Include portfolio_history
            suggestions = orders
        
        # Extract final portfolio value
        portfolio_value = portfolio_history[-1]['value'] if portfolio_history else 0.0
        
        logger.debug("run_trading_strategy completed successfully")
        return True, {
            'orders': suggestions,
            'portfolio_history': portfolio_history,
            'portfolio_value': portfolio_value
        }
    except Exception as e:
        logger.error(f"Error in execute_trading_strategy: {e}", exc_info=True)
        return False, {
            'orders': [],
            'portfolio_history': [],
            'portfolio_value': 0.0
        }

def execute_portfolio_simulation(investment_amount, risk_level, start_date, end_date, data_manager):
    logger.debug("Starting execute_portfolio_simulation")
    try:
        if end_date < start_date:
            logger.warning("End date is earlier than start date")
            raise ValueError("End date cannot be earlier than start date.")
        
        if data_manager.data is None or data_manager.data.empty:
            logger.error("No data available in data_manager")
            raise ValueError("No data loaded. Please ensure a valid CSV file is selected.")
        
        merged_data = data_manager.data
        logger.debug(f"Merged data shape: {merged_data.shape}")
        
        from trading_logic import map_risk_threshold_to_sharpe
        buy_threshold, _, _ = map_risk_threshold_to_sharpe(risk_level, merged_data)
        
        logger.debug("Calling run_portfolio_simulation")
        orders, portfolio_history, _ = run_portfolio_simulation(
            merged_data=merged_data,
            min_acceptable_sharpe=buy_threshold,
            investment_amount=investment_amount,
            investment_period_days=(end_date - start_date).days,
            start_date=start_date,
            end_date=end_date,
            risk_level=risk_level
        )
        
        # Extract final portfolio value
        portfolio_value = portfolio_history['portfolio_value'].iloc[-1] if not portfolio_history.empty else 0.0
        
        logger.debug("run_portfolio_simulation completed successfully")
        return True, {
            'orders': orders,
=======
        )
        
        if mode == "semi-automatic":
            suggestions = result
            portfolio_history = get_portfolio_history()  # Fetch history for UI
        else:
            orders, portfolio_history, portfolio_value = result  # Include portfolio_history
            suggestions = orders
        
        # Extract final portfolio value
        portfolio_value = portfolio_history[-1]['value'] if portfolio_history else 0.0
        
        logger.debug("run_trading_strategy completed successfully")
        return True, {
            'orders': suggestions,
>>>>>>> adc945f9
            'portfolio_history': portfolio_history,
            'portfolio_value': portfolio_value
        }
    except Exception as e:
<<<<<<< HEAD
        logger.error(f"Error in execute_portfolio_simulation: {e}", exc_info=True)
=======
        logger.error(f"Error in execute_trading_strategy: {e}", exc_info=True)
>>>>>>> adc945f9
        return False, {
            'orders': [],
            'portfolio_history': [],
            'portfolio_value': 0.0
        }

def get_order_history_df():
<<<<<<< HEAD
=======
    """Return the order history as a DataFrame."""
>>>>>>> adc945f9
    orders = get_orders()
    if not orders:
        return pd.DataFrame()
    
    order_df = pd.DataFrame(orders)
    expected_columns = ['date', 'ticker', 'action', 'shares_amount', 'price', 'investment_amount', 'previous_shares', 'new_total_shares', 'sharpe']
    if not all(col in order_df.columns for col in expected_columns):
        missing_cols = set(expected_columns) - set(order_df.columns)
        logger.warning(f"Missing columns in order DataFrame: {missing_cols}")
        return pd.DataFrame(columns=expected_columns)
    
    return order_df<|MERGE_RESOLUTION|>--- conflicted
+++ resolved
@@ -1,10 +1,6 @@
 import pandas as pd
 import logging 
-<<<<<<< HEAD
-from trading_logic import run_trading_strategy, run_portfolio_simulation, get_orders, get_portfolio_history
-=======
 from trading_logic import run_trading_strategy, get_orders, get_portfolio_history
->>>>>>> adc945f9
 
 logging.basicConfig(level=logging.DEBUG, format='%(asctime)s - %(levelname)s - %(message)s')
 logging.getLogger('matplotlib.font_manager').setLevel(logging.WARNING)
@@ -12,10 +8,7 @@
 logger.setLevel(logging.DEBUG)
 
 def execute_trading_strategy(investment_amount, risk_level, start_date, end_date, data_manager, mode="automatic", reset_state=False):
-<<<<<<< HEAD
-=======
     """Execute the trading strategy with user inputs from the frontend."""
->>>>>>> adc945f9
     logger.debug("Starting execute_trading_strategy")
     try:
         if end_date < start_date:
@@ -29,11 +22,7 @@
         merged_data = data_manager.data
         logger.debug(f"Merged data shape: {merged_data.shape}")
         
-<<<<<<< HEAD
-        logger.debug("Calling run_trading_strategy")
-=======
         logger.debug(f"Calling run_trading_strategy with mode={mode}, reset_state={reset_state}")
->>>>>>> adc945f9
         result = run_trading_strategy(
             merged_data=merged_data,
             investment_amount=investment_amount,
@@ -43,14 +32,13 @@
             data_manager=data_manager,
             mode=mode,
             reset_state=reset_state
-<<<<<<< HEAD
         )
         
         if mode == "semi-automatic":
             suggestions = result
             portfolio_history = get_portfolio_history()  # Fetch history for UI
         else:
-            orders, portfolio_history, _ = result  # Include portfolio_history
+            orders, portfolio_history, portfolio_value = result  # Include portfolio_history
             suggestions = orders
         
         # Extract final portfolio value
@@ -70,77 +58,8 @@
             'portfolio_value': 0.0
         }
 
-def execute_portfolio_simulation(investment_amount, risk_level, start_date, end_date, data_manager):
-    logger.debug("Starting execute_portfolio_simulation")
-    try:
-        if end_date < start_date:
-            logger.warning("End date is earlier than start date")
-            raise ValueError("End date cannot be earlier than start date.")
-        
-        if data_manager.data is None or data_manager.data.empty:
-            logger.error("No data available in data_manager")
-            raise ValueError("No data loaded. Please ensure a valid CSV file is selected.")
-        
-        merged_data = data_manager.data
-        logger.debug(f"Merged data shape: {merged_data.shape}")
-        
-        from trading_logic import map_risk_threshold_to_sharpe
-        buy_threshold, _, _ = map_risk_threshold_to_sharpe(risk_level, merged_data)
-        
-        logger.debug("Calling run_portfolio_simulation")
-        orders, portfolio_history, _ = run_portfolio_simulation(
-            merged_data=merged_data,
-            min_acceptable_sharpe=buy_threshold,
-            investment_amount=investment_amount,
-            investment_period_days=(end_date - start_date).days,
-            start_date=start_date,
-            end_date=end_date,
-            risk_level=risk_level
-        )
-        
-        # Extract final portfolio value
-        portfolio_value = portfolio_history['portfolio_value'].iloc[-1] if not portfolio_history.empty else 0.0
-        
-        logger.debug("run_portfolio_simulation completed successfully")
-        return True, {
-            'orders': orders,
-=======
-        )
-        
-        if mode == "semi-automatic":
-            suggestions = result
-            portfolio_history = get_portfolio_history()  # Fetch history for UI
-        else:
-            orders, portfolio_history, portfolio_value = result  # Include portfolio_history
-            suggestions = orders
-        
-        # Extract final portfolio value
-        portfolio_value = portfolio_history[-1]['value'] if portfolio_history else 0.0
-        
-        logger.debug("run_trading_strategy completed successfully")
-        return True, {
-            'orders': suggestions,
->>>>>>> adc945f9
-            'portfolio_history': portfolio_history,
-            'portfolio_value': portfolio_value
-        }
-    except Exception as e:
-<<<<<<< HEAD
-        logger.error(f"Error in execute_portfolio_simulation: {e}", exc_info=True)
-=======
-        logger.error(f"Error in execute_trading_strategy: {e}", exc_info=True)
->>>>>>> adc945f9
-        return False, {
-            'orders': [],
-            'portfolio_history': [],
-            'portfolio_value': 0.0
-        }
-
 def get_order_history_df():
-<<<<<<< HEAD
-=======
     """Return the order history as a DataFrame."""
->>>>>>> adc945f9
     orders = get_orders()
     if not orders:
         return pd.DataFrame()
